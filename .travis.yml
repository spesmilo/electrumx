sudo: required
dist: bionic
language: python
before_install:
  - sudo apt-get -qq update
<<<<<<< HEAD
  - sudo apt-get install -yq libsnappy-dev zlib1g-dev libbz2-dev libgflags-dev liblz4-dev librocksdb-dev libleveldb-dev libsodium-dev libsodium23 libboost-all-dev
=======
  - sudo apt-get install -yq libsnappy-dev zlib1g-dev libbz2-dev libgflags-dev liblz4-dev librocksdb-dev libleveldb-dev libboost-all-dev libsodium-dev
>>>>>>> 4120907c
python:
  - "3.7"
  - "3.8"
  - "3.9-dev"
# command to install dependencies
install:
  - pip install aiohttp
  - pip install aiorpcX
  - pip install ecdsa
  - pip install plyvel
  - pip install pycodestyle
  - pip install pylru
  - pip install python-rocksdb
  - pip install pytest-asyncio
  - pip install pytest-cov
  - pip install Sphinx
# hashes
  - pip install tribushashm
  - pip install blake256
  - pip install x11_hash
  - pip install git+https://github.com/bitcoinplusorg/x13-hash
  - pip install xevan_hash
  - pip install quark_hash
  - pip install groestlcoin_hash
  - pip install x16r_hash
  - pip install pycryptodomex
  - pip install git+https://github.com/Electra-project/nist5_hash
  - pip install git+https://github.com/RitoProject/x21s_hash
  - pip install x16rv2_hash
  - pip install git+https://github.com/VerusCoin/verushashpy
  - pip install bell-yespower
  - pip install cpupower
  - pip install kawpow
# command to run tests
script:
  - pytest --cov=electrumx
  - pycodestyle --max-line-length=100 electrumx/server/*.py electrumx/lib/*.py *.py
  - sh -c "cd docs && make html"
# Dont report coverage from nightly
after_success:
  - if [[ $(python3 -V 2>&1) == *"Python 3.7"* ]]; then
      pip install coveralls;
      coveralls;
    fi<|MERGE_RESOLUTION|>--- conflicted
+++ resolved
@@ -3,11 +3,7 @@
 language: python
 before_install:
   - sudo apt-get -qq update
-<<<<<<< HEAD
-  - sudo apt-get install -yq libsnappy-dev zlib1g-dev libbz2-dev libgflags-dev liblz4-dev librocksdb-dev libleveldb-dev libsodium-dev libsodium23 libboost-all-dev
-=======
   - sudo apt-get install -yq libsnappy-dev zlib1g-dev libbz2-dev libgflags-dev liblz4-dev librocksdb-dev libleveldb-dev libboost-all-dev libsodium-dev
->>>>>>> 4120907c
 python:
   - "3.7"
   - "3.8"
