# Copyright (c) 2016-2017, Neil Booth
# Copyright (c) 2017, the ElectrumX authors
#
# All rights reserved.
#
# The MIT License (MIT)
#
# Permission is hereby granted, free of charge, to any person obtaining
# a copy of this software and associated documentation files (the
# "Software"), to deal in the Software without restriction, including
# without limitation the rights to use, copy, modify, merge, publish,
# distribute, sublicense, and/or sell copies of the Software, and to
# permit persons to whom the Software is furnished to do so, subject to
# the following conditions:
#
# The above copyright notice and this permission notice shall be
# included in all copies or substantial portions of the Software.
#
# THE SOFTWARE IS PROVIDED "AS IS", WITHOUT WARRANTY OF ANY KIND,
# EXPRESS OR IMPLIED, INCLUDING BUT NOT LIMITED TO THE WARRANTIES OF
# MERCHANTABILITY, FITNESS FOR A PARTICULAR PURPOSE AND
# NONINFRINGEMENT. IN NO EVENT SHALL THE AUTHORS OR COPYRIGHT HOLDERS BE
# LIABLE FOR ANY CLAIM, DAMAGES OR OTHER LIABILITY, WHETHER IN AN ACTION
# OF CONTRACT, TORT OR OTHERWISE, ARISING FROM, OUT OF OR IN CONNECTION
# WITH THE SOFTWARE OR THE USE OR OTHER DEALINGS IN THE SOFTWARE.

'''Module providing coin abstraction.

Anything coin-specific should go in this file and be subclassed where
necessary for appropriate handling.
'''
import re
import struct
from dataclasses import dataclass
from decimal import Decimal
from functools import partial
from hashlib import sha256
from typing import Sequence, Tuple

import electrumx.lib.util as util
from electrumx.lib.hash import Base58, double_sha256, hash_to_hex_str
from electrumx.lib.hash import HASHX_LEN, hex_str_to_hash
from electrumx.lib.script import (_match_ops, Script, ScriptError,
                                  ScriptPubKey, OpCodes)
import electrumx.lib.tx as lib_tx
from electrumx.lib.tx import Tx
import electrumx.lib.tx_dash as lib_tx_dash
import electrumx.lib.tx_axe as lib_tx_axe
import electrumx.server.block_processor as block_proc
import electrumx.server.daemon as daemon
from electrumx.server.session import (ElectrumX, DashElectrumX,
                                      SmartCashElectrumX, AuxPoWElectrumX)


@dataclass
class Block:
    __slots__ = "raw", "header", "transactions"
    raw: bytes
    header: bytes
    transactions: Sequence[Tuple[Tx, bytes]]


class CoinError(Exception):
    '''Exception raised for coin-related errors.'''


class Coin:
    '''Base class of coin hierarchy.'''

    REORG_LIMIT = 200
    # Not sure if these are coin-specific
    RPC_URL_REGEX = re.compile('.+@(\\[[0-9a-fA-F:]+\\]|[^:]+)(:[0-9]+)?')
    VALUE_PER_COIN = 100000000
    CHUNK_SIZE = 2016
    BASIC_HEADER_SIZE = 80
    STATIC_BLOCK_HEADERS = True
    SESSIONCLS = ElectrumX
    DEFAULT_MAX_SEND = 1000000
    DESERIALIZER = lib_tx.Deserializer
    DAEMON = daemon.Daemon
    BLOCK_PROCESSOR = block_proc.BlockProcessor
    HEADER_VALUES = ('version', 'prev_block_hash', 'merkle_root', 'timestamp',
                     'bits', 'nonce')
    HEADER_UNPACK = struct.Struct('< I 32s 32s I I I').unpack_from
    MEMPOOL_HISTOGRAM_REFRESH_SECS = 500
    P2PKH_VERBYTE = bytes.fromhex("00")
    P2SH_VERBYTES = (bytes.fromhex("05"),)
    XPUB_VERBYTES = bytes('????', 'utf-8')
    XPRV_VERBYTES = bytes('????', 'utf-8')
    WIF_BYTE = bytes.fromhex("80")
    ENCODE_CHECK = Base58.encode_check
    DECODE_CHECK = Base58.decode_check
    GENESIS_HASH = ('000000000019d6689c085ae165831e93'
                    '4ff763ae46a2a6c172b3f1b60a8ce26f')
    GENESIS_ACTIVATION = 100_000_000
    # Peer discovery
    PEER_DEFAULT_PORTS = {'t': '50001', 's': '50002'}
    PEERS = []
    CRASH_CLIENT_VER = None
    BLACKLIST_URL = None
    ESTIMATEFEE_MODES = (None, 'CONSERVATIVE', 'ECONOMICAL')

    TX_COUNT: int
    TX_COUNT_HEIGHT: int
    TX_PER_BLOCK: int
    RPC_PORT: int
    NAME: str
    NET: str

    @classmethod
    def lookup_coin_class(cls, name, net):
        '''Return a coin class given name and network.

        Raise an exception if unrecognised.'''
        req_attrs = ('TX_COUNT', 'TX_COUNT_HEIGHT', 'TX_PER_BLOCK')
        for coin in util.subclasses(Coin):
            if (coin.NAME.lower() == name.lower() and
                    coin.NET.lower() == net.lower()):
                missing = [
                    attr
                    for attr in req_attrs
                    if not hasattr(coin, attr)
                ]
                if missing:
                    raise CoinError(
                        f'coin {name} missing {missing} attributes'
                    )
                return coin
        raise CoinError(f'unknown coin {name} and network {net} combination')

    @classmethod
    def sanitize_url(cls, url):
        # Remove surrounding ws and trailing /s
        url = url.strip().rstrip('/')
        match = cls.RPC_URL_REGEX.match(url)
        if not match:
            raise CoinError(f'invalid daemon URL: "{url}"')
        if match.groups()[1] is None:
            url = f'{url}:{cls.RPC_PORT:d}'
        if not url.startswith(('http://', 'https://')):
            url = f'http://{url}'
        return url + '/'

    @classmethod
    def max_fetch_blocks(cls, height):
        if height < 130000:
            return 1000
        return 100

    @classmethod
    def genesis_block(cls, block):
        '''Check the Genesis block is the right one for this coin.

        Return the block less its unspendable coinbase.
        '''
        header = cls.block_header(block, 0)
        header_hex_hash = hash_to_hex_str(cls.header_hash(header))
        if header_hex_hash != cls.GENESIS_HASH:
            raise CoinError(f'genesis block has hash {header_hex_hash} '
                            f'expected {cls.GENESIS_HASH}')

        return header + b'\0'

    @classmethod
    def hashX_from_script(cls, script):
        '''Returns a hashX from a script.'''
        return sha256(script).digest()[:HASHX_LEN]

    @staticmethod
    def lookup_xverbytes(verbytes):
        '''Return a (is_xpub, coin_class) pair given xpub/xprv verbytes.'''
        # Order means BTC testnet will override NMC testnet
        for coin in util.subclasses(Coin):
            if verbytes == coin.XPUB_VERBYTES:
                return True, coin
            if verbytes == coin.XPRV_VERBYTES:
                return False, coin
        raise CoinError('version bytes unrecognised')

    @classmethod
    def address_to_hashX(cls, address):
        '''Return a hashX given a coin address.'''
        return cls.hashX_from_script(cls.pay_to_address_script(address))

    @classmethod
    def hash160_to_P2PKH_script(cls, hash160):
        return ScriptPubKey.P2PKH_script(hash160)

    @classmethod
    def hash160_to_P2PKH_hashX(cls, hash160):
        return cls.hashX_from_script(cls.hash160_to_P2PKH_script(hash160))

    @classmethod
    def pay_to_address_script(cls, address):
        '''Return a pubkey script that pays to a pubkey hash.

        Pass the address (either P2PKH or P2SH) in base58 form.
        '''
        raw = cls.DECODE_CHECK(address)

        # Require version byte(s) plus hash160.
        verbyte = -1
        verlen = len(raw) - 20
        if verlen > 0:
            verbyte, hash160 = raw[:verlen], raw[verlen:]

        if verbyte == cls.P2PKH_VERBYTE:
            return cls.hash160_to_P2PKH_script(hash160)
        if verbyte in cls.P2SH_VERBYTES:
            return ScriptPubKey.P2SH_script(hash160)

        raise CoinError(f'invalid address: {address}')

    @classmethod
    def privkey_WIF(cls, privkey_bytes, compressed):
        '''Return the private key encoded in Wallet Import Format.'''
        payload = bytearray(cls.WIF_BYTE + privkey_bytes)
        if compressed:
            payload.append(0x01)
        return cls.ENCODE_CHECK(payload)

    @classmethod
    def header_hash(cls, header):
        '''Given a header return hash'''
        return double_sha256(header)

    @classmethod
    def header_prevhash(cls, header):
        '''Given a header return previous hash'''
        return header[4:36]

    @classmethod
    def static_header_offset(cls, height):
        '''Given a header height return its offset in the headers file.

        If header sizes change at some point, this is the only code
        that needs updating.'''
        assert cls.STATIC_BLOCK_HEADERS
        return height * cls.BASIC_HEADER_SIZE

    @classmethod
    def static_header_len(cls, height):
        '''Given a header height return its length.'''
        return (cls.static_header_offset(height + 1)
                - cls.static_header_offset(height))

    @classmethod
    def block_header(cls, block, height):
        '''Returns the block header given a block and its height.'''
        return block[:cls.static_header_len(height)]

    @classmethod
    def block(cls, raw_block, height):
        '''Return a Block namedtuple given a raw block and its height.'''
        header = cls.block_header(raw_block, height)
        txs = cls.DESERIALIZER(raw_block, start=len(header)).read_tx_block()
        return Block(raw_block, header, txs)

    @classmethod
    def decimal_value(cls, value):
        '''Return the number of standard coin units as a Decimal given a
        quantity of smallest units.

        For example 1 BTC is returned for 100 million satoshis.
        '''
        return Decimal(value) / cls.VALUE_PER_COIN

    @classmethod
    def warn_old_client_on_tx_broadcast(cls, _client_ver):
        return False

    @classmethod
    def bucket_estimatefee_block_target(cls, n: int) -> int:
        '''For caching purposes, it might be desirable to restrict the
        set of values that can be queried as an estimatefee block target.
        '''
        return n


class AuxPowMixin:
    STATIC_BLOCK_HEADERS = False
    DESERIALIZER = lib_tx.DeserializerAuxPow
    SESSIONCLS = AuxPoWElectrumX
    TRUNCATED_HEADER_SIZE = 80
    # AuxPoW headers are significantly larger, so the DEFAULT_MAX_SEND from
    # Bitcoin is insufficient.  In Namecoin mainnet, 5 MB wasn't enough to
    # sync, while 10 MB worked fine.
    DEFAULT_MAX_SEND = 10000000

    @classmethod
    def header_hash(cls, header):
        '''Given a header return hash'''
        return double_sha256(header[:cls.BASIC_HEADER_SIZE])

    @classmethod
    def block_header(cls, block, height):
        '''Return the AuxPow block header bytes'''
        deserializer = cls.DESERIALIZER(block)
        return deserializer.read_header(cls.BASIC_HEADER_SIZE)


class EquihashMixin:
    STATIC_BLOCK_HEADERS = False
    BASIC_HEADER_SIZE = 140  # Excluding Equihash solution
    DESERIALIZER = lib_tx.DeserializerEquihash
    HEADER_VALUES = ('version', 'prev_block_hash', 'merkle_root', 'reserved',
                     'timestamp', 'bits', 'nonce')
    HEADER_UNPACK = struct.Struct('< I 32s 32s 32s I I 32s').unpack_from

    @classmethod
    def block_header(cls, block, height):
        '''Return the block header bytes'''
        deserializer = cls.DESERIALIZER(block)
        return deserializer.read_header(cls.BASIC_HEADER_SIZE)


class ScryptMixin:

    DESERIALIZER = lib_tx.DeserializerTxTime
    HEADER_HASH = None

    @classmethod
    def header_hash(cls, header):
        '''Given a header return the hash.'''
        if cls.HEADER_HASH is None:
            # Requires OpenSSL 1.1.0+
            from hashlib import scrypt
            cls.HEADER_HASH = lambda x: scrypt(x, salt=x, n=1024, r=1, p=1, dklen=32)

        version, = util.unpack_le_uint32_from(header)
        if version > 6:
            return super().header_hash(header)
        else:
            return cls.HEADER_HASH(header)


class KomodoMixin:
    P2PKH_VERBYTE = bytes.fromhex("3C")
    P2SH_VERBYTES = (bytes.fromhex("55"),)
    WIF_BYTE = bytes.fromhex("BC")
    GENESIS_HASH = ('027e3758c3a65b12aa1046462b486d0a'
                    '63bfa1beae327897f56c5cfb7daaae71')
    DESERIALIZER = lib_tx.DeserializerZcash


class BitcoinMixin:
    SHORTNAME = "BTC"
    NET = "mainnet"
    XPUB_VERBYTES = bytes.fromhex("0488b21e")
    XPRV_VERBYTES = bytes.fromhex("0488ade4")
    RPC_PORT = 8332


class NameMixin:
    DATA_PUSH_MULTIPLE = -2

    @classmethod
    def interpret_name_prefix(cls, script, possible_ops):
        """Interprets a potential name prefix

        Checks if the given script has a name prefix.  If it has, the
        name prefix is split off the actual address script, and its parsed
        fields (e.g. the name) returned.

        possible_ops must be an array of arrays, defining the structures
        of name prefixes to look out for.  Each array can consist of
        actual opcodes, -1 for ignored data placeholders, -2 for
        multiple ignored data placeholders and strings for named placeholders.
        Whenever a data push matches a named placeholder,
        the corresponding value is put into a dictionary the placeholder name
        as key, and the dictionary of matches is returned."""

        try:
            ops = Script.get_ops(script)
        except ScriptError:
            return None, script

        name_op_count = None
        for pops in possible_ops:
            # Start by translating named placeholders to -1 values, and
            # keeping track of which op they corresponded to.
            template = []
            named_index = {}

            n = len(pops)
            offset = 0
            for i, op in enumerate(pops):
                if op == cls.DATA_PUSH_MULTIPLE:
                    # Emercoin stores value in multiple placeholders
                    # Script structure: https://git.io/fjuRu
                    added, template = cls._add_data_placeholders_to_template(ops[i:], template)
                    offset += added - 1  # subtract the "DATA_PUSH_MULTIPLE" opcode
                elif type(op) == str:
                    template.append(-1)
                    named_index[op] = i + offset
                else:
                    template.append(op)
            n += offset

            if not _match_ops(ops[:n], template):
                continue

            name_op_count = n
            named_values = {key: ops[named_index[key]] for key in named_index}
            break

        if name_op_count is None:
            return None, script

        name_end_pos = cls.find_end_position_of_name(script, name_op_count)

        address_script = script[name_end_pos:]
        return named_values, address_script

    @classmethod
    def _add_data_placeholders_to_template(cls, opcodes, template):
        num_dp = cls._read_data_placeholders_count(opcodes)
        num_2drop = num_dp // 2
        num_drop = num_dp % 2

        two_drops = [OpCodes.OP_2DROP] * num_2drop
        one_drops = [OpCodes.OP_DROP] * num_drop

        elements_added = num_dp + num_2drop + num_drop
        placeholders = [-1] * num_dp
        drops = two_drops + one_drops

        return elements_added, template + placeholders + drops

    @classmethod
    def _read_data_placeholders_count(cls, opcodes):
        data_placeholders = 0

        for opcode in opcodes:
            if type(opcode) == tuple:
                data_placeholders += 1
            else:
                break

        return data_placeholders

    @staticmethod
    def find_end_position_of_name(script, length):
        """Finds the end position of the name data

        Given the number of opcodes in the name prefix (length), returns the
        index into the byte array of where the name prefix ends."""
        n = 0
        for _i in range(length):
            # Content of this loop is copied from Script.get_ops's loop
            op = script[n]
            n += 1

            if op <= OpCodes.OP_PUSHDATA4:
                # Raw bytes follow
                if op < OpCodes.OP_PUSHDATA1:
                    dlen = op
                elif op == OpCodes.OP_PUSHDATA1:
                    dlen = script[n]
                    n += 1
                elif op == OpCodes.OP_PUSHDATA2:
                    dlen, = struct.unpack('<H', script[n: n + 2])
                    n += 2
                else:
                    dlen, = struct.unpack('<I', script[n: n + 4])
                    n += 4
                if n + dlen > len(script):
                    raise IndexError
                n += dlen

        return n


class NameIndexMixin(NameMixin):
    """Shared definitions for coins that have a name index

    This class defines common functions and logic for coins that have
    a name index in addition to the index by address / script."""

    BLOCK_PROCESSOR = block_proc.NameIndexBlockProcessor

    @classmethod
    def build_name_index_script(cls, name):
        """Returns the script by which names are indexed"""

        from electrumx.lib.script import Script

        res = bytearray()
        res.append(cls.OP_NAME_UPDATE)
        res += Script.push_data(name)
        res += Script.push_data(b'')
        res.append(OpCodes.OP_2DROP)
        res.append(OpCodes.OP_DROP)
        res.append(OpCodes.OP_RETURN)

        return bytes(res)

    @classmethod
    def split_name_script(cls, script):
        named_values, address_script = cls.interpret_name_prefix(script, cls.NAME_OPERATIONS)
        if named_values is None or "name" not in named_values:
            return None, address_script

        name_index_script = cls.build_name_index_script(named_values["name"][1])
        return name_index_script, address_script

    @classmethod
    def hashX_from_script(cls, script):
        _, address_script = cls.split_name_script(script)
        return super().hashX_from_script(address_script)

    @classmethod
    def address_from_script(cls, script):
        _, address_script = cls.split_name_script(script)
        return super().address_from_script(address_script)

    @classmethod
    def name_hashX_from_script(cls, script):
        name_index_script, _ = cls.split_name_script(script)
        if name_index_script is None:
            return None

        return super().hashX_from_script(name_index_script)


class PrimeChainPowMixin:
    STATIC_BLOCK_HEADERS = False
    DESERIALIZER = lib_tx.DeserializerPrimecoin

    @classmethod
    def block_header(cls, block, height):
        '''Return the block header bytes'''
        deserializer = cls.DESERIALIZER(block)
        return deserializer.read_header(cls.BASIC_HEADER_SIZE)


class HOdlcoin(Coin):
    NAME = "HOdlcoin"
    SHORTNAME = "HODLC"
    NET = "mainnet"
    BASIC_HEADER_SIZE = 88
    P2PKH_VERBYTE = bytes.fromhex("28")
    WIF_BYTE = bytes.fromhex("a8")
    GENESIS_HASH = ('008872e5582924544e5c707ee4b839bb'
                    '82c28a9e94e917c94b40538d5658c04b')
    DESERIALIZER = lib_tx.DeserializerSegWit
    TX_COUNT = 258858
    TX_COUNT_HEIGHT = 382138
    TX_PER_BLOCK = 5


class BitcoinSV(BitcoinMixin, Coin):
    NAME = "BitcoinSV"
    SHORTNAME = "BSV"
    TX_COUNT = 267318795
    TX_COUNT_HEIGHT = 557037
    TX_PER_BLOCK = 400
    PEERS = [
        'electrumx.bitcoinsv.io s',
        'satoshi.vision.cash s',
        'sv.usebsv.com s t',
        'sv.jochen-hoenicke.de s t',
        'sv.satoshi.io s t',
    ]
    GENESIS_ACTIVATION = 620_538


class BitcoinCash(BitcoinMixin, Coin):
    NAME = "BitcoinCashABC"   # Some releases later remove the ABC suffix
    SHORTNAME = "BCH"
    TX_COUNT = 265479628
    TX_COUNT_HEIGHT = 556592
    TX_PER_BLOCK = 400
    PEERS = [
        'bch.imaginary.cash s t',
        'electroncash.dk s t',
        'wallet.satoshiscoffeehouse.com s t',
    ]
    BLOCK_PROCESSOR = block_proc.LTORBlockProcessor

    @classmethod
    def warn_old_client_on_tx_broadcast(cls, client_ver):
        if client_ver < (3, 3, 4):
            return ('<br/><br/>'
                    'Your transaction was successfully broadcast.<br/><br/>'
                    'However, you are using a VULNERABLE version of Electron Cash.<br/>'
                    'Download the latest version from this web site ONLY:<br/>'
                    'https://electroncash.org/'
                    '<br/><br/>')
        return False


class Bitcoin(BitcoinMixin, Coin):
    NAME = "Bitcoin"
    DESERIALIZER = lib_tx.DeserializerSegWit
    MEMPOOL_HISTOGRAM_REFRESH_SECS = 120
    TX_COUNT = 565436782
    TX_COUNT_HEIGHT = 646855
    TX_PER_BLOCK = 2200
    CRASH_CLIENT_VER = (3, 2, 3)
    BLACKLIST_URL = 'https://electrum.org/blacklist.json'
    PEERS = [
        'electrum.vom-stausee.de s t',
        'electrum.hsmiths.com s t',
        'helicarrier.bauerj.eu s t',
        'hsmiths4fyqlw5xw.onion s t',
        'ozahtqwp25chjdjd.onion s t',
        'electrum.hodlister.co s',
        'electrum3.hodlister.co s',
        'btc.usebsv.com s50006',
        'fortress.qtornado.com s443 t',
        'ecdsa.net s110 t',
        'e2.keff.org s t',
        'currentlane.lovebitco.in s t',
        'electrum.jochen-hoenicke.de s50005 t50003',
        'vps5.hsmiths.com s',
        'electrum.emzy.de s',
    ]

    @classmethod
    def warn_old_client_on_tx_broadcast(cls, client_ver):
        if client_ver < (3, 3, 3):
            return ('<br/><br/>'
                    'Your transaction was successfully broadcast.<br/><br/>'
                    'However, you are using a VULNERABLE version of Electrum.<br/>'
                    'Download the new version from the usual place:<br/>'
                    'https://electrum.org/'
                    '<br/><br/>')
        return False

    @classmethod
    def bucket_estimatefee_block_target(cls, n: int) -> int:
        # values based on https://github.com/bitcoin/bitcoin/blob/af05bd9e1e362c3148e3b434b7fac96a9a5155a1/src/policy/fees.h#L131  # noqa
        if n <= 1:
            return 1
        if n <= 12:
            return n
        if n == 25:  # so common that we make an exception for it
            return n
        if n <= 48:
            return n // 2 * 2
        if n <= 1008:
            return n // 24 * 24
        return 1008


class BitcoinSegwit(Bitcoin):
    NAME = "BitcoinSegwit"  # support legacy name


class BitcoinGold(EquihashMixin, BitcoinMixin, Coin):
    CHUNK_SIZE = 252
    NAME = "BitcoinGold"
    SHORTNAME = "BTG"
    FORK_HEIGHT = 491407
    P2PKH_VERBYTE = bytes.fromhex("26")
    P2SH_VERBYTES = (bytes.fromhex("17"),)
    DESERIALIZER = lib_tx.DeserializerEquihashSegWit
    TX_COUNT = 265026255
    TX_COUNT_HEIGHT = 499923
    TX_PER_BLOCK = 50
    REORG_LIMIT = 1000
    RPC_PORT = 8332
    PEERS = [
        'electrumx-eu.bitcoingold.org s50002 t50001',
        'electrumx-us.bitcoingold.org s50002 t50001'
    ]

    @classmethod
    def header_hash(cls, header):
        '''Given a header return hash'''
        height, = util.unpack_le_uint32_from(header, 68)
        if height >= cls.FORK_HEIGHT:
            return double_sha256(header)
        else:
            return double_sha256(header[:68] + header[100:112])


class BitcoinGoldTestnet(BitcoinGold):
    FORK_HEIGHT = 1
    SHORTNAME = "TBTG"
    XPUB_VERBYTES = bytes.fromhex("043587CF")
    XPRV_VERBYTES = bytes.fromhex("04358394")
    P2PKH_VERBYTE = bytes.fromhex("6F")
    P2SH_VERBYTES = (bytes.fromhex("C4"),)
    WIF_BYTE = bytes.fromhex("EF")
    TX_COUNT = 0
    TX_COUNT_HEIGHT = 1
    NET = 'testnet'
    RPC_PORT = 18332
    GENESIS_HASH = ('00000000e0781ebe24b91eedc293adfe'
                    'a2f557b53ec379e78959de3853e6f9f6')
    PEERS = [
        'test-node1.bitcoingold.org s50002',
        'test-node2.bitcoingold.org s50002',
        'test-node3.bitcoingold.org s50002'
    ]


class BitcoinGoldRegtest(BitcoinGold):
    FORK_HEIGHT = 2000
    SHORTNAME = "TBTG"
    XPUB_VERBYTES = bytes.fromhex("043587CF")
    XPRV_VERBYTES = bytes.fromhex("04358394")
    P2PKH_VERBYTE = bytes.fromhex("6F")
    P2SH_VERBYTES = (bytes.fromhex("C4"),)
    WIF_BYTE = bytes.fromhex("EF")
    TX_COUNT = 0
    TX_COUNT_HEIGHT = 1
    NET = 'regtest'
    RPC_PORT = 18444
    GENESIS_HASH = ('0f9188f13cb7b2c71f2a335e3a4fc328'
                    'bf5beb436012afca590b1a11466e2206')
    PEERS = []


class BitcoinDiamond(Bitcoin, Coin):
    NAME = "BitcoinDiamond"
    SHORTNAME = "BCD"
    TX_VERSION = 12
    TX_COUNT = 274277819
    TX_COUNT_HEIGHT = 498678
    TX_PER_BLOCK = 50
    REORG_LIMIT = 1000
    PEERS = []
    VALUE_PER_COIN = 10000000
    DESERIALIZER = lib_tx.DeserializerBitcoinDiamondSegWit


class Emercoin(NameMixin, Coin):
    NAME = "Emercoin"
    SHORTNAME = "EMC"
    NET = "mainnet"
    XPUB_VERBYTES = bytes.fromhex("0488b21e")
    XPRV_VERBYTES = bytes.fromhex("0488ade4")
    P2PKH_VERBYTE = bytes.fromhex("21")
    P2SH_VERBYTES = (bytes.fromhex("5c"),)
    GENESIS_HASH = ('00000000bcccd459d036a588d1008fce'
                    '8da3754b205736f32ddfd35350e84c2d')
    TX_COUNT = 217380620
    TX_COUNT_HEIGHT = 464000
    TX_PER_BLOCK = 1700
    VALUE_PER_COIN = 1000000
    RPC_PORT = 6662

    DESERIALIZER = lib_tx.DeserializerEmercoin

    PEERS = []

    # Name opcodes
    OP_NAME_NEW = OpCodes.OP_1
    OP_NAME_UPDATE = OpCodes.OP_2
    OP_NAME_DELETE = OpCodes.OP_3

    # Valid name prefixes.
    NAME_NEW_OPS = (OP_NAME_NEW, OpCodes.OP_DROP, "name", "days",
                    OpCodes.OP_2DROP, NameMixin.DATA_PUSH_MULTIPLE)
    NAME_UPDATE_OPS = (OP_NAME_UPDATE, OpCodes.OP_DROP, "name", "days",
                       OpCodes.OP_2DROP, NameMixin.DATA_PUSH_MULTIPLE)
    NAME_DELETE_OPS = (OP_NAME_DELETE, OpCodes.OP_DROP, "name",
                       OpCodes.OP_DROP)
    NAME_OPERATIONS = (
        NAME_NEW_OPS,
        NAME_UPDATE_OPS,
        NAME_DELETE_OPS,
    )

    @classmethod
    def block_header(cls, block, height):
        '''Returns the block header given a block and its height.'''
        deserializer = cls.DESERIALIZER(block)

        if deserializer.is_merged_block():
            return deserializer.read_header(cls.BASIC_HEADER_SIZE)
        return block[:cls.static_header_len(height)]

    @classmethod
    def header_hash(cls, header):
        '''Given a header return hash'''
        return double_sha256(header[:cls.BASIC_HEADER_SIZE])

    @classmethod
    def hashX_from_script(cls, script):
        _, address_script = cls.interpret_name_prefix(script, cls.NAME_OPERATIONS)

        return super().hashX_from_script(address_script)


class BitcoinTestnetMixin:
    SHORTNAME = "XTN"
    NET = "testnet"
    XPUB_VERBYTES = bytes.fromhex("043587cf")
    XPRV_VERBYTES = bytes.fromhex("04358394")
    P2PKH_VERBYTE = bytes.fromhex("6f")
    P2SH_VERBYTES = (bytes.fromhex("c4"),)
    WIF_BYTE = bytes.fromhex("ef")
    GENESIS_HASH = ('000000000933ea01ad0ee984209779ba'
                    'aec3ced90fa3f408719526f8d77f4943')
    REORG_LIMIT = 8000
    TX_COUNT = 12242438
    TX_COUNT_HEIGHT = 1035428
    TX_PER_BLOCK = 21
    RPC_PORT = 18332
    PEER_DEFAULT_PORTS = {'t': '51001', 's': '51002'}


class BitcoinSVTestnet(BitcoinTestnetMixin, Coin):
    '''Bitcoin Testnet for Bitcoin SV daemons.'''
    NAME = "BitcoinSV"
    PEERS = [
        'electrontest.cascharia.com t51001 s51002',
    ]
    GENESIS_ACTIVATION = 1_344_302


class BitcoinSVScalingTestnet(BitcoinSVTestnet):
    NET = "scalingtest"
    PEERS = [
        'stn-server.electrumsv.io t51001 s51002',
    ]
    TX_COUNT = 2015
    TX_COUNT_HEIGHT = 5711
    TX_PER_BLOCK = 5000
    GENESIS_ACTIVATION = 14_896

    @classmethod
    def max_fetch_blocks(cls, height):
        if height <= 10:
            return 100
        return 3


class BitcoinCashTestnet(BitcoinTestnetMixin, Coin):
    '''Bitcoin Testnet for Bitcoin Cash daemons.'''
    NAME = "BitcoinCashABC"
    PEERS = [
        'bch0.kister.net t s',
        'testnet.imaginary.cash t50001 s50002',
        'blackie.c3-soft.com t60001 s60002',
    ]
    BLOCK_PROCESSOR = block_proc.LTORBlockProcessor

    @classmethod
    def warn_old_client_on_tx_broadcast(cls, client_ver):
        if client_ver < (3, 3, 4):
            return ('<br/><br/>'
                    'Your transaction was successfully broadcast.<br/><br/>'
                    'However, you are using a VULNERABLE version of Electron Cash.<br/>'
                    'Download the latest version from this web site ONLY:<br/>'
                    'https://electroncash.org/'
                    '<br/><br/>')
        return False


class BitcoinSVRegtest(BitcoinSVTestnet):
    NET = "regtest"
    GENESIS_HASH = ('0f9188f13cb7b2c71f2a335e3a4fc328'
                    'bf5beb436012afca590b1a11466e2206')
    PEERS = []
    TX_COUNT = 1
    TX_COUNT_HEIGHT = 1
    GENESIS_ACTIVATION = 10_000


class BitcoinTestnet(BitcoinTestnetMixin, Coin):
    '''Bitcoin Testnet for Core bitcoind >= 0.13.1.'''
    NAME = "Bitcoin"
    DESERIALIZER = lib_tx.DeserializerSegWit
    CRASH_CLIENT_VER = (3, 2, 3)
    PEERS = [
        'testnet.hsmiths.com t53011 s53012',
        'hsmithsxurybd7uh.onion t53011 s53012',
        'testnet.qtornado.com s t',
        'testnet1.bauerj.eu t50001 s50002',
        'tn.not.fyi t55001 s55002',
        'bitcoin.cluelessperson.com s t',
    ]

    @classmethod
    def warn_old_client_on_tx_broadcast(cls, client_ver):
        if client_ver < (3, 3, 3):
            return ('<br/><br/>'
                    'Your transaction was successfully broadcast.<br/><br/>'
                    'However, you are using a VULNERABLE version of Electrum.<br/>'
                    'Download the new version from the usual place:<br/>'
                    'https://electrum.org/'
                    '<br/><br/>')
        return False


class BitcoinSegwitTestnet(BitcoinTestnet):
    NAME = "BitcoinSegwit"  # support legacy name


class BitcoinRegtest(BitcoinTestnet):
    NAME = "Bitcoin"
    NET = "regtest"
    GENESIS_HASH = ('0f9188f13cb7b2c71f2a335e3a4fc328'
                    'bf5beb436012afca590b1a11466e2206')
    PEERS = []
    TX_COUNT = 1
    TX_COUNT_HEIGHT = 1


class BitcoinSegwitRegtest(BitcoinRegtest):
    NAME = "BitcoinSegwit"  # support legacy name


class BitcoinNolnet(BitcoinCash):
    '''Bitcoin Unlimited nolimit testnet.'''
    NET = "nolnet"
    GENESIS_HASH = ('0000000057e31bd2066c939a63b7b862'
                    '3bd0f10d8c001304bdfc1a7902ae6d35')
    PEERS = []
    REORG_LIMIT = 8000
    TX_COUNT = 583589
    TX_COUNT_HEIGHT = 8617
    TX_PER_BLOCK = 50
    RPC_PORT = 28332
    PEER_DEFAULT_PORTS = {'t': '52001', 's': '52002'}


# Source: https://github.com/sumcoinlabs/sumcoin
class Sumcoin(Coin):
    NAME = "Sumcoin"
    SHORTNAME = "SUM"
    NET = "mainnet"
    XPUB_VERBYTES = bytes.fromhex("0488b41c")
    XPRV_VERBYTES = bytes.fromhex("0488abe6")
    P2PKH_VERBYTE = bytes.fromhex("3f")
    P2SH_VERBYTES = (bytes.fromhex("c8"), bytes.fromhex("05"))
    WIF_BYTE = bytes.fromhex("bf")
    GENESIS_HASH = ('37d4696c5072cd012f3b7c651e5ce56a'
                    '1383577e4edacc2d289ec9b25eebfd5e')
    DESERIALIZER = lib_tx.DeserializerSegWit
    TX_COUNT = 976394
    TX_COUNT_HEIGHT = 659520
    TX_PER_BLOCK = 2
    REORG_LIMIT = 800
    RPC_PORT = 3332
    PEER_DEFAULT_PORTS = {'t': '53332', 's': '53333'}
    PEERS = []


class Litecoin(Coin):
    NAME = "Litecoin"
    SHORTNAME = "LTC"
    NET = "mainnet"
    XPUB_VERBYTES = bytes.fromhex("0488b21e")
    XPRV_VERBYTES = bytes.fromhex("0488ade4")
    P2PKH_VERBYTE = bytes.fromhex("30")
    P2SH_VERBYTES = (bytes.fromhex("32"), bytes.fromhex("05"))
    WIF_BYTE = bytes.fromhex("b0")
    GENESIS_HASH = ('12a765e31ffd4059bada1e25190f6e98'
                    'c99d9714d334efa41a195a7e7e04bfe2')
    DESERIALIZER = lib_tx.DeserializerSegWit
    TX_COUNT = 8908766
    TX_COUNT_HEIGHT = 1105256
    TX_PER_BLOCK = 10
    RPC_PORT = 9332
    REORG_LIMIT = 800
    PEERS = [
        'ex.lug.gs s444',
        'electrum-ltc.bysh.me s t',
        'electrum-ltc.ddns.net s t',
        'electrum-ltc.wilv.in s t',
        'electrum.cryptomachine.com p1000 s t',
        'electrum.ltc.xurious.com s t',
        'eywr5eubdbbe2laq.onion s50008 t50007',
    ]


class LitecoinTestnet(Litecoin):
    SHORTNAME = "XLT"
    NET = "testnet"
    XPUB_VERBYTES = bytes.fromhex("043587cf")
    XPRV_VERBYTES = bytes.fromhex("04358394")
    P2PKH_VERBYTE = bytes.fromhex("6f")
    P2SH_VERBYTES = (bytes.fromhex("3a"), bytes.fromhex("c4"))
    WIF_BYTE = bytes.fromhex("ef")
    GENESIS_HASH = ('4966625a4b2851d9fdee139e56211a0d'
                    '88575f59ed816ff5e6a63deb4e3e29a0')
    TX_COUNT = 21772
    TX_COUNT_HEIGHT = 20800
    TX_PER_BLOCK = 2
    RPC_PORT = 19332
    REORG_LIMIT = 4000
    PEER_DEFAULT_PORTS = {'t': '51001', 's': '51002'}
    PEERS = [
        'electrum-ltc.bysh.me s t',
        'electrum.ltc.xurious.com s t',
        'ipv6-only.electrum.random.re s t',
    ]


class LitecoinRegtest(LitecoinTestnet):
    NET = "regtest"
    GENESIS_HASH = ('530827f38f93b43ed12af0b3ad25a288'
                    'dc02ed74d6d7857862df51fc56c416f9')
    PEERS = []
    TX_COUNT = 1
    TX_COUNT_HEIGHT = 1


class BitcoinCashRegtest(BitcoinTestnetMixin, Coin):
    NAME = "BitcoinCashABC"   # Some releases later remove the ABC suffix
    NET = "regtest"
    PEERS = []
    GENESIS_HASH = ('0f9188f13cb7b2c71f2a335e3a4fc328'
                    'bf5beb436012afca590b1a11466e2206')
    TX_COUNT = 1
    TX_COUNT_HEIGHT = 1
    BLOCK_PROCESSOR = block_proc.LTORBlockProcessor


class Viacoin(AuxPowMixin, Coin):
    NAME = "Viacoin"
    SHORTNAME = "VIA"
    NET = "mainnet"
    P2PKH_VERBYTE = bytes.fromhex("47")
    P2SH_VERBYTES = (bytes.fromhex("21"),)
    WIF_BYTE = bytes.fromhex("c7")
    GENESIS_HASH = ('4e9b54001f9976049830128ec0331515'
                    'eaabe35a70970d79971da1539a400ba1')
    TX_COUNT = 113638
    TX_COUNT_HEIGHT = 3473674
    TX_PER_BLOCK = 30
    RPC_PORT = 5222
    REORG_LIMIT = 5000
    DESERIALIZER = lib_tx.DeserializerAuxPowSegWit
    PEERS = [
        'vialectrum.bitops.me s t',
        'server.vialectrum.org s t',
        'vialectrum.viacoin.net s t',
        'viax1.bitops.me s t',
    ]


class ViacoinTestnet(Viacoin):
    SHORTNAME = "TVI"
    NET = "testnet"
    P2PKH_VERBYTE = bytes.fromhex("7f")
    P2SH_VERBYTES = (bytes.fromhex("c4"),)
    WIF_BYTE = bytes.fromhex("ff")
    GENESIS_HASH = ('00000007199508e34a9ff81e6ec0c477'
                    'a4cccff2a4767a8eee39c11db367b008')
    RPC_PORT = 25222
    REORG_LIMIT = 2500
    PEER_DEFAULT_PORTS = {'t': '51001', 's': '51002'}
    PEERS = [
        'vialectrum.bysh.me s t',
    ]


class ViacoinTestnetSegWit(ViacoinTestnet):
    NET = "testnet-segwit"
    DESERIALIZER = lib_tx.DeserializerSegWit


# Source: https://github.com/GravityCoinOfficial/GravityCoin/
class GravityCoin(Coin):
    NAME = "GravityCoin"
    SHORTNAME = "GXX"
    NET = "mainnet"
    XPUB_VERBYTES = bytes.fromhex("0488b21e")
    XPRV_VERBYTES = bytes.fromhex("0488ade4")
    P2PKH_VERBYTE = bytes.fromhex("28")
    P2SH_VERBYTES = (bytes.fromhex("0a"),)
    WIF_BYTE = bytes.fromhex("d2")
    GENESIS_HASH = '322bad477efb4b33fa4b1f0b2861eaf543c61068da9898a95062fdb02ada486f'
    TX_COUNT = 446050
    TX_COUNT_HEIGHT = 547346
    TX_PER_BLOCK = 2
    PEER_DEFAULT_PORTS = {'t': '50001', 's': '50002'}
    RPC_PORT = 29200
    REORG_LIMIT = 5000
    PEERS = []


# Source: https://github.com/BitcoinZeroOfficial/bitcoinzero
class Bitcoinzero(Coin):
    NAME = "Bitcoinzero"
    SHORTNAME = "BZX"
    TX_COUNT = 43798
    TX_COUNT_HEIGHT = 44
    TX_PER_BLOCK = 576
    NET = "mainnet"
    GENESIS_HASH = '322bad477efb4b33fa4b1f0b2861eaf543c61068da9898a95062fdb02ada486f'
    XPUB_VERBYTES = bytes.fromhex("0488b21e")
    XPRV_VERBYTES = bytes.fromhex("0488ade4")
    P2PKH_VERBYTE = bytes.fromhex("4b")
    P2SH_VERBYTES = (bytes.fromhex("22"),)
    WIF_BYTE = bytes.fromhex("d2")
    RPC_PORT = 29202
    REORG_LIMIT = 5000
    PEERS = []


class Unitus(Coin):
    NAME = "Unitus"
    SHORTNAME = "UIS"
    NET = "mainnet"
    XPUB_VERBYTES = bytes.fromhex("0488B21E")
    XPRV_VERBYTES = bytes.fromhex("0488ADE4")
    P2PKH_VERBYTE = bytes.fromhex("44")
    P2SH_VERBYTES = (bytes.fromhex("0A"),)
    WIF_BYTE = bytes.fromhex("84")
    GENESIS_HASH = ('d8a2b2439d013a59f3bfc626a33487a3'
                    'd7d27e42a3c9e0b81af814cd8e592f31')
    DESERIALIZER = lib_tx.DeserializerSegWit
    TX_COUNT = 3484561
    TX_COUNT_HEIGHT = 1697605
    TX_PER_BLOCK = 3
    RPC_PORT = 50604
    REORG_LIMIT = 2000
    PEERS = [
        'electrumx.unituscurrency.com s t',
    ]


# Source: namecoin.org
class Namecoin(NameIndexMixin, AuxPowMixin, Coin):
    NAME = "Namecoin"
    SHORTNAME = "NMC"
    NET = "mainnet"
    XPUB_VERBYTES = bytes.fromhex("d7dd6370")
    XPRV_VERBYTES = bytes.fromhex("d7dc6e31")
    P2PKH_VERBYTE = bytes.fromhex("34")
    P2SH_VERBYTES = (bytes.fromhex("0d"),)
    WIF_BYTE = bytes.fromhex("e4")
    GENESIS_HASH = ('000000000062b72c5e2ceb45fbc8587e'
                    '807c155b0da735e6483dfba2f0a9c770')
    DESERIALIZER = lib_tx.DeserializerAuxPowSegWit
    TX_COUNT = 4415768
    TX_COUNT_HEIGHT = 329065
    TX_PER_BLOCK = 10
    RPC_PORT = 8336
    PEERS = [
        'electrum-nmc.le-space.de s50002',
        'ex.lug.gs s446',
        'luggscoqbymhvnkp.onion t82',
        'nmc.bitcoins.sk s50002',
        'ulrichard.ch s50006 t50005',
    ]
    BLOCK_PROCESSOR = block_proc.NameIndexBlockProcessor

    # Name opcodes
    OP_NAME_NEW = OpCodes.OP_1
    OP_NAME_FIRSTUPDATE = OpCodes.OP_2
    OP_NAME_UPDATE = OpCodes.OP_3

    # Valid name prefixes.
    NAME_NEW_OPS = [OP_NAME_NEW, -1, OpCodes.OP_2DROP]
    NAME_FIRSTUPDATE_OPS = [OP_NAME_FIRSTUPDATE, "name", -1, -1,
                            OpCodes.OP_2DROP, OpCodes.OP_2DROP]
    NAME_UPDATE_OPS = [OP_NAME_UPDATE, "name", -1, OpCodes.OP_2DROP,
                       OpCodes.OP_DROP]
    NAME_OPERATIONS = (
        NAME_NEW_OPS,
        NAME_FIRSTUPDATE_OPS,
        NAME_UPDATE_OPS,
    )


class NamecoinTestnet(Namecoin):
    NAME = "Namecoin"
    SHORTNAME = "XNM"
    NET = "testnet"
    P2PKH_VERBYTE = bytes.fromhex("6f")
    P2SH_VERBYTES = (bytes.fromhex("c4"),)
    WIF_BYTE = bytes.fromhex("ef")
    GENESIS_HASH = ('00000007199508e34a9ff81e6ec0c477'
                    'a4cccff2a4767a8eee39c11db367b008')


class NamecoinRegtest(NamecoinTestnet):
    NAME = "Namecoin"
    NET = "regtest"
    GENESIS_HASH = ('0f9188f13cb7b2c71f2a335e3a4fc328'
                    'bf5beb436012afca590b1a11466e2206')
    PEERS = []
    TX_COUNT = 1
    TX_COUNT_HEIGHT = 1


class Dogecoin(AuxPowMixin, Coin):
    NAME = "Dogecoin"
    SHORTNAME = "DOGE"
    NET = "mainnet"
    XPUB_VERBYTES = bytes.fromhex("02facafd")
    XPRV_VERBYTES = bytes.fromhex("02fac398")
    P2PKH_VERBYTE = bytes.fromhex("1e")
    P2SH_VERBYTES = (bytes.fromhex("16"),)
    WIF_BYTE = bytes.fromhex("9e")
    GENESIS_HASH = ('1a91e3dace36e2be3bf030a65679fe82'
                    '1aa1d6ef92e7c9902eb318182c355691')
    TX_COUNT = 27583427
    TX_COUNT_HEIGHT = 1604979
    TX_PER_BLOCK = 20
    REORG_LIMIT = 2000


class DogecoinTestnet(Dogecoin):
    NAME = "Dogecoin"
    SHORTNAME = "XDT"
    NET = "testnet"
    P2PKH_VERBYTE = bytes.fromhex("71")
    P2SH_VERBYTES = (bytes.fromhex("c4"),)
    WIF_BYTE = bytes.fromhex("f1")
    GENESIS_HASH = ('bb0a78264637406b6360aad926284d54'
                    '4d7049f45189db5664f3c4d07350559e')


# Source: https://github.com/dashpay/dash
class Dash(Coin):
    NAME = "Dash"
    SHORTNAME = "DASH"
    NET = "mainnet"
    XPUB_VERBYTES = bytes.fromhex("02fe52cc")
    XPRV_VERBYTES = bytes.fromhex("02fe52f8")
    GENESIS_HASH = ('00000ffd590b1485b3caadc19b22e637'
                    '9c733355108f107a430458cdf3407ab6')
    P2PKH_VERBYTE = bytes.fromhex("4c")
    P2SH_VERBYTES = (bytes.fromhex("10"),)
    WIF_BYTE = bytes.fromhex("cc")
    TX_COUNT_HEIGHT = 569399
    TX_COUNT = 2157510
    TX_PER_BLOCK = 4
    RPC_PORT = 9998
    PEERS = [
        'electrum.dash.org s t',
        'electrum.masternode.io s t',
        'electrum-drk.club s t',
        'dashcrypto.space s t',
        'electrum.dash.siampm.com s t',
        'wl4sfwq2hwxnodof.onion s t',
    ]
    SESSIONCLS = DashElectrumX
    DAEMON = daemon.DashDaemon
    DESERIALIZER = lib_tx_dash.DeserializerDash

    @classmethod
    def header_hash(cls, header):
        '''Given a header return the hash.'''
        import x11_hash
        return x11_hash.getPoWHash(header)


class DashTestnet(Dash):
    SHORTNAME = "tDASH"
    NET = "testnet"
    XPUB_VERBYTES = bytes.fromhex("3a805837")
    XPRV_VERBYTES = bytes.fromhex("3a8061a0")
    GENESIS_HASH = ('00000bafbc94add76cb75e2ec9289483'
                    '7288a481e5c005f6563d91623bf8bc2c')
    P2PKH_VERBYTE = bytes.fromhex("8c")
    P2SH_VERBYTES = (bytes.fromhex("13"),)
    WIF_BYTE = bytes.fromhex("ef")
    TX_COUNT_HEIGHT = 101619
    TX_COUNT = 132681
    TX_PER_BLOCK = 1
    RPC_PORT = 19998
    PEER_DEFAULT_PORTS = {'t': '51001', 's': '51002'}
    PEERS = [
        'electrum.dash.siampm.com s t',
        'dasht.random.re s54002 t54001',
    ]


class DashRegtest(DashTestnet):
    NET = "regtest"
    GENESIS_HASH = ('000008ca1832a4baf228eb1553c03d3a'
                    '2c8e02399550dd6ea8d65cec3ef23d2e')
    PEERS = []
    TX_COUNT_HEIGHT = 1
    TX_COUNT = 1


class Argentum(AuxPowMixin, Coin):
    NAME = "Argentum"
    SHORTNAME = "ARG"
    NET = "mainnet"
    P2PKH_VERBYTE = bytes.fromhex("17")
    WIF_BYTE = bytes.fromhex("97")
    GENESIS_HASH = ('88c667bc63167685e4e4da058fffdfe8'
                    'e007e5abffd6855de52ad59df7bb0bb2')
    TX_COUNT = 2263089
    TX_COUNT_HEIGHT = 2050260
    TX_PER_BLOCK = 2000
    RPC_PORT = 13581


class ArgentumTestnet(Argentum):
    SHORTNAME = "XRG"
    NET = "testnet"
    P2PKH_VERBYTE = bytes.fromhex("6f")
    P2SH_VERBYTES = (bytes.fromhex("c4"),)
    WIF_BYTE = bytes.fromhex("ef")
    REORG_LIMIT = 2000


class DigiByte(Coin):
    NAME = "DigiByte"
    SHORTNAME = "DGB"
    NET = "mainnet"
    P2PKH_VERBYTE = bytes.fromhex("1E")
    GENESIS_HASH = ('7497ea1b465eb39f1c8f507bc877078f'
                    'e016d6fcb6dfad3a64c98dcc6e1e8496')
    DESERIALIZER = lib_tx.DeserializerSegWit
    TX_COUNT = 1046018
    TX_COUNT_HEIGHT = 1435000
    TX_PER_BLOCK = 1000
    RPC_PORT = 12022


class DigiByteTestnet(DigiByte):
    NET = "testnet"
    P2PKH_VERBYTE = bytes.fromhex("6f")
    P2SH_VERBYTES = (bytes.fromhex("c4"),)
    WIF_BYTE = bytes.fromhex("ef")
    GENESIS_HASH = ('b5dca8039e300198e5fe7cd23bdd1728'
                    'e2a444af34c447dbd0916fa3430a68c2')
    RPC_PORT = 15022
    REORG_LIMIT = 2000


class FairCoin(Coin):
    NAME = "FairCoin"
    SHORTNAME = "FAIR"
    NET = "mainnet"
    P2PKH_VERBYTE = bytes.fromhex("5f")
    P2SH_VERBYTES = (bytes.fromhex("24"),)
    WIF_BYTE = bytes.fromhex("df")
    GENESIS_HASH = ('beed44fa5e96150d95d56ebd5d262578'
                    '1825a9407a5215dd7eda723373a0a1d7')
    BASIC_HEADER_SIZE = 108
    HEADER_VALUES = ('version', 'prev_block_hash', 'merkle_root',
                     'payload_hash', 'timestamp', 'creatorId')
    HEADER_UNPACK = struct.Struct('< I 32s 32s 32s I I').unpack_from
    TX_COUNT = 505
    TX_COUNT_HEIGHT = 470
    TX_PER_BLOCK = 1
    RPC_PORT = 40405
    PEER_DEFAULT_PORTS = {'t': '51811', 's': '51812'}
    PEERS = [
        'electrum.faircoin.world s',
        'electrumfair.punto0.org s',
    ]

    @classmethod
    def block(cls, raw_block, height):
        '''Return a Block given a raw block and its height.'''
        if height > 0:
            return super().block(raw_block, height)
        else:
            return Block(raw_block, cls.block_header(raw_block, height), [])


class Zcash(EquihashMixin, Coin):
    NAME = "Zcash"
    SHORTNAME = "ZEC"
    NET = "mainnet"
    P2PKH_VERBYTE = bytes.fromhex("1CB8")
    P2SH_VERBYTES = (bytes.fromhex("1CBD"),)
    GENESIS_HASH = ('00040fe8ec8471911baa1db1266ea15d'
                    'd06b4a8a5c453883c000b031973dce08')
    DESERIALIZER = lib_tx.DeserializerZcash
    TX_COUNT = 329196
    TX_COUNT_HEIGHT = 68379
    TX_PER_BLOCK = 5
    RPC_PORT = 8232
    REORG_LIMIT = 800


class ZcashTestnet(Zcash):
    SHORTNAME = "TAZ"
    NET = "testnet"
    P2PKH_VERBYTE = bytes.fromhex("1D25")
    P2SH_VERBYTES = (bytes.fromhex("1CBA"),)
    WIF_BYTE = bytes.fromhex("EF")
    GENESIS_HASH = ('05a60a92d99d85997cce3b87616c089f'
                    '6124d7342af37106edc76126334a2c38')
    TX_COUNT = 242312
    TX_COUNT_HEIGHT = 321685
    TX_PER_BLOCK = 2
    RPC_PORT = 18232


class SnowGem(EquihashMixin, Coin):
    NAME = "SnowGem"
    SHORTNAME = "XSG"
    NET = "mainnet"
    P2PKH_VERBYTE = bytes.fromhex("1C28")
    P2SH_VERBYTES = (bytes.fromhex("1C2D"),)
    GENESIS_HASH = ('00068b35729d9d2b0c294ff1fe9af009'
                    '4740524311a131de40e7f705e4c29a5b')
    DESERIALIZER = lib_tx.DeserializerZcash
    TX_COUNT = 1680878
    TX_COUNT_HEIGHT = 627250
    TX_PER_BLOCK = 2
    RPC_PORT = 16112
    REORG_LIMIT = 800
    CHUNK_SIZE = 200


class Zero(EquihashMixin, Coin):
    NAME = "Zero"
    SHORTNAME = "ZER"
    NET = "mainnet"
    P2PKH_VERBYTE = bytes.fromhex("1CB8")
    P2SH_VERBYTES = (bytes.fromhex("1CBD"),)
    GENESIS_HASH = ('068cbb5db6bc11be5b93479ea4df41fa'
                    '7e012e92ca8603c315f9b1a2202205c6')
    DESERIALIZER = lib_tx.DeserializerZcash
    TX_COUNT = 329998
    TX_COUNT_HEIGHT = 847425
    TX_PER_BLOCK = 2
    RPC_PORT = 23811
    REORG_LIMIT = 800


class BitcoinZ(EquihashMixin, Coin):
    NAME = "BitcoinZ"
    SHORTNAME = "BTCZ"
    NET = "mainnet"
    P2PKH_VERBYTE = bytes.fromhex("1CB8")
    P2SH_VERBYTES = (bytes.fromhex("1CBD"),)
    GENESIS_HASH = ('f499ee3d498b4298ac6a64205b8addb7'
                    'c43197e2a660229be65db8a4534d75c1')
    DESERIALIZER = lib_tx.DeserializerZcash
    TX_COUNT = 171976
    TX_COUNT_HEIGHT = 81323
    TX_PER_BLOCK = 3
    RPC_PORT = 1979
    REORG_LIMIT = 800


class ZelCash(EquihashMixin, Coin):
    NAME = "ZelCash"
    SHORTNAME = "ZEL"
    NET = "mainnet"
    P2PKH_VERBYTE = bytes.fromhex("1CB8")
    P2SH_VERBYTES = (bytes.fromhex("1CBD"),)
    GENESIS_HASH = ('00052461a5006c2e3b74ce48992a0869'
                    '5607912d5604c3eb8da25749b0900444')
    DESERIALIZER = lib_tx.DeserializerZcash
    TX_COUNT = 450539
    TX_COUNT_HEIGHT = 167114
    TX_PER_BLOCK = 3
    RPC_PORT = 16124
    REORG_LIMIT = 800


class Zclassic(EquihashMixin, Coin):
    NAME = "Zclassic"
    SHORTNAME = "ZCL"
    NET = "mainnet"
    P2PKH_VERBYTE = bytes.fromhex("1CB8")
    P2SH_VERBYTES = (bytes.fromhex("1CBD"),)
    GENESIS_HASH = ('0007104ccda289427919efc39dc9e4d4'
                    '99804b7bebc22df55f8b834301260602')
    DESERIALIZER = lib_tx.DeserializerZcash
    TX_COUNT = 329196
    TX_COUNT_HEIGHT = 68379
    TX_PER_BLOCK = 5
    RPC_PORT = 8023
    REORG_LIMIT = 800


class Koto(Coin):
    NAME = "Koto"
    SHORTNAME = "KOTO"
    NET = "mainnet"
    P2PKH_VERBYTE = bytes.fromhex("1836")
    P2SH_VERBYTES = (bytes.fromhex("183B"),)
    GENESIS_HASH = ('6d424c350729ae633275d51dc3496e16'
                    'cd1b1d195c164da00f39c499a2e9959e')
    DESERIALIZER = lib_tx.DeserializerZcash
    TX_COUNT = 158914
    TX_COUNT_HEIGHT = 67574
    TX_PER_BLOCK = 3
    RPC_PORT = 8432
    REORG_LIMIT = 800
    PEERS = [
        'fr.kotocoin.info s t',
        'electrum.kotocoin.info s t',
    ]


class KotoTestnet(Koto):
    SHORTNAME = "TOKO"
    NET = "testnet"
    P2PKH_VERBYTE = bytes.fromhex("18A4")
    P2SH_VERBYTES = (bytes.fromhex("1839"),)
    WIF_BYTE = bytes.fromhex("EF")
    GENESIS_HASH = ('bf84afbde20c2d213b68b231ddb585ab'
                    '616ef7567226820f00d9b397d774d2f0')
    TX_COUNT = 91144
    TX_COUNT_HEIGHT = 89662
    TX_PER_BLOCK = 1
    RPC_PORT = 18432
    PEER_DEFAULT_PORTS = {'t': '51001', 's': '51002'}
    PEERS = [
        'testnet.kotocoin.info s t',
    ]


class Komodo(KomodoMixin, EquihashMixin, Coin):
    NAME = "Komodo"
    SHORTNAME = "KMD"
    NET = "mainnet"
    TX_COUNT = 693629
    TX_COUNT_HEIGHT = 491777
    TX_PER_BLOCK = 2
    RPC_PORT = 7771
    REORG_LIMIT = 800
    PEERS = []


class Hush(KomodoMixin, EquihashMixin, Coin):
    NAME = "Hush"
    SHORTNAME = "HUSH"
    NET = "mainnet"
    TX_COUNT = 111317
    TX_COUNT_HEIGHT = 169280
    TX_PER_BLOCK = 2
    RPC_PORT = 18031
    REORG_LIMIT = 800


class Monaize(KomodoMixin, EquihashMixin, Coin):
    NAME = "Monaize"
    SHORTNAME = "MNZ"
    NET = "mainnet"
    TX_COUNT = 256
    TX_COUNT_HEIGHT = 128
    TX_PER_BLOCK = 2
    RPC_PORT = 14337
    REORG_LIMIT = 800
    PEERS = []


class Verus(KomodoMixin, EquihashMixin, Coin):
    NAME = "Verus"
    SHORTNAME = "VRSC"
    NET = "mainnet"
    TX_COUNT = 55000
    TX_COUNT_HEIGHT = 42000
    TX_PER_BLOCK = 2
    RPC_PORT = 27486
    REORG_LIMIT = 800
    PEERS = []

    @classmethod
    def header_hash(cls, header):
        '''Given a header return hash'''
        import verushash
        # if this may be the genesis block, use sha256, otherwise, VerusHash
        if cls.header_prevhash(header) == bytes(32):
            return double_sha256(header)
        else:
            if header[0] == 4 and header[2] >= 1:
                if len(header) < 144 or header[143] < 3:
                    return verushash.verushash_v2b(header)
                elif header[143] < 4:
                    return verushash.verushash_v2b1(header)
                else:
                    return verushash.verushash_v2b2(header)
            else:
                return verushash.verushash(header)


class Einsteinium(Coin):
    NAME = "Einsteinium"
    SHORTNAME = "EMC2"
    NET = "mainnet"
    P2PKH_VERBYTE = bytes.fromhex("21")
    WIF_BYTE = bytes.fromhex("b0")
    GENESIS_HASH = ('4e56204bb7b8ac06f860ff1c845f03f9'
                    '84303b5b97eb7b42868f714611aed94b')
    DESERIALIZER = lib_tx.DeserializerSegWit
    TX_COUNT = 2087559
    TX_COUNT_HEIGHT = 1358517
    TX_PER_BLOCK = 2
    RPC_PORT = 41879
    REORG_LIMIT = 2000


class Blackcoin(ScryptMixin, Coin):
    NAME = "Blackcoin"
    SHORTNAME = "BLK"
    NET = "mainnet"
    P2PKH_VERBYTE = bytes.fromhex("19")
    P2SH_VERBYTES = (bytes.fromhex("55"),)
    WIF_BYTE = bytes.fromhex("99")
    GENESIS_HASH = ('000001faef25dec4fbcf906e6242621d'
                    'f2c183bf232f263d0ba5b101911e4563')
    DAEMON = daemon.LegacyRPCDaemon
    TX_COUNT = 4594999
    TX_COUNT_HEIGHT = 1667070
    TX_PER_BLOCK = 3
    RPC_PORT = 15715
    REORG_LIMIT = 5000


class Bitbay(ScryptMixin, Coin):
    NAME = "Bitbay"
    SHORTNAME = "BAY"
    NET = "mainnet"
    P2PKH_VERBYTE = bytes.fromhex("19")
    P2SH_VERBYTES = (bytes.fromhex("55"),)
    WIF_BYTE = bytes.fromhex("99")
    GENESIS_HASH = ('0000075685d3be1f253ce777174b1594'
                    '354e79954d2a32a6f77fe9cba00e6467')
    TX_COUNT = 4594999
    TX_COUNT_HEIGHT = 1667070
    TX_PER_BLOCK = 3
    RPC_PORT = 19914
    REORG_LIMIT = 5000


class DeepOnion(Coin):
    NAME = "DeepOnion"
    SHORTNAME = "ONION"
    NET = "mainnet"
    P2PKH_VERBYTE = bytes.fromhex("1F")
    P2SH_VERBYTES = (bytes.fromhex("4E"),)
    WIF_BYTE = bytes.fromhex("9f")
    GENESIS_HASH = ('000004e29458ef4f2e0abab544737b07'
                    '344e6ff13718f7c2d12926166db07b5e')
    DESERIALIZER = lib_tx.DeserializerTxTime
    DAEMON = daemon.LegacyRPCDaemon
    TX_COUNT = 1194707
    TX_COUNT_HEIGHT = 530000
    TX_PER_BLOCK = 2
    RPC_PORT = 18580
    REORG_LIMIT = 200
    XPUB_VERBYTES = bytes.fromhex("0488B21E")
    XPRV_VERBYTES = bytes.fromhex("0488ADE4")
    PEERS = []

    @classmethod
    def header_hash(cls, header):
        '''
        Given a header return the hash for DeepOnion.
        Need to download `x13_hash` module
        Source code: https://github.com/MaruCoinOfficial/x13-hash
        '''
        import x13_hash
        return x13_hash.getPoWHash(header)


class Peercoin(Coin):
    NAME = "Peercoin"
    SHORTNAME = "PPC"
    NET = "mainnet"
    P2PKH_VERBYTE = bytes.fromhex("37")
    P2SH_VERBYTES = (bytes.fromhex("75"),)
    WIF_BYTE = bytes.fromhex("b7")
    GENESIS_HASH = ('0000000032fe677166d54963b62a4677'
                    'd8957e87c508eaa4fd7eb1c880cd27e3')
    DESERIALIZER = lib_tx.DeserializerTxTimeSegWit
    DAEMON = daemon.FakeEstimateFeeDaemon
    ESTIMATE_FEE = 0.001
    RELAY_FEE = 0.01
    TX_COUNT = 1691771
    TX_COUNT_HEIGHT = 455409
    TX_PER_BLOCK = 4
    RPC_PORT = 9902
    REORG_LIMIT = 5000

    PEERS = [
        "electrum.peercoinexplorer.net s"
    ]

    VALUE_PER_COIN = 1000000


class PeercoinTestnet(Peercoin):
    NAME = "PeercoinTestnet"
    SHORTNAME = "tPPC"
    NET = "testnet"
    P2PKH_VERBYTE = bytes.fromhex("6f")
    P2SH_VERBYTES = (bytes.fromhex("c4"),)
    WIF_BYTE = bytes.fromhex("ef")
    GENESIS_HASH = ('00000001f757bb737f6596503e17cd17'
                    'b0658ce630cc727c0cca81aec47c9f06')
    ESTIMATE_FEE = 0.001


class Trezarcoin(Coin):
    NAME = "Trezarcoin"
    SHORTNAME = "TZC"
    NET = "mainnet"
    VALUE_PER_COIN = 1000000
    XPUB_VERBYTES = bytes.fromhex("0488B21E")
    XPRV_VERBYTES = bytes.fromhex("0488ADE4")
    P2PKH_VERBYTE = bytes.fromhex("42")
    P2SH_VERBYTES = (bytes.fromhex("08"),)
    WIF_BYTE = bytes.fromhex("c2")
    GENESIS_HASH = ('24502ba55d673d2ee9170d83dae2d1ad'
                    'b3bfb4718e4f200db9951382cc4f6ee6')
    DESERIALIZER = lib_tx.DeserializerTrezarcoin
    HEADER_HASH = lib_tx.DeserializerTrezarcoin.blake2s
    HEADER_HASH_GEN = lib_tx.DeserializerTrezarcoin.blake2s_gen
    BASIC_HEADER_SIZE = 80
    TX_COUNT = 742886
    TX_COUNT_HEIGHT = 643128
    TX_PER_BLOCK = 2
    RPC_PORT = 17299
    REORG_LIMIT = 2000
    PEERS = [
        'electrumx1.trezarcoin.com s t',
    ]

    @classmethod
    def genesis_block(cls, block):
        '''Check the Genesis block is the right one for this coin.

        Return the block less its unspendable coinbase.
        '''
        header = cls.block_header(block, 0)
        header_hex_hash = cls.HEADER_HASH_GEN(header)
        if header_hex_hash != cls.GENESIS_HASH:
            raise CoinError(f'genesis block has hash {header_hex_hash} '
                            f'expected {cls.GENESIS_HASH}')
        return header + b'\0'

    @classmethod
    def header_hash(cls, header):
        '''Given a header return the hash.'''
        return cls.HEADER_HASH(header)


class Reddcoin(Coin):
    NAME = "Reddcoin"
    SHORTNAME = "RDD"
    NET = "mainnet"
    P2PKH_VERBYTE = bytes.fromhex("3d")
    WIF_BYTE = bytes.fromhex("bd")
    GENESIS_HASH = ('b868e0d95a3c3c0e0dadc67ee587aaf9'
                    'dc8acbf99e3b4b3110fad4eb74c1decc')
    DESERIALIZER = lib_tx.DeserializerReddcoin
    TX_COUNT = 5413508
    TX_COUNT_HEIGHT = 1717382
    TX_PER_BLOCK = 3
    RPC_PORT = 45443


class TokenPay(ScryptMixin, Coin):
    NAME = "TokenPay"
    SHORTNAME = "TPAY"
    NET = "mainnet"
    P2PKH_VERBYTE = bytes.fromhex("41")
    P2SH_VERBYTES = (bytes.fromhex("7e"),)
    WIF_BYTE = bytes.fromhex("b3")
    GENESIS_HASH = ('000008b71ab32e585a23f0de642dc113'
                    '740144e94c0ece047751e9781f953ae9')
    DESERIALIZER = lib_tx.DeserializerTokenPay
    DAEMON = daemon.LegacyRPCDaemon
    TX_COUNT = 147934
    TX_COUNT_HEIGHT = 73967
    TX_PER_BLOCK = 100
    RPC_PORT = 8800
    REORG_LIMIT = 500
    XPUB_VERBYTES = bytes.fromhex("0488B21E")
    XPRV_VERBYTES = bytes.fromhex("0488ADE4")

    PEERS = [
        "electrum-us.tpay.ai s",
        "electrum-eu.tpay.ai s",
    ]


class Vertcoin(Coin):
    NAME = "Vertcoin"
    SHORTNAME = "VTC"
    NET = "mainnet"
    XPUB_VERBYTES = bytes.fromhex("0488B21E")
    XPRV_VERBYTES = bytes.fromhex("0488ADE4")
    P2PKH_VERBYTE = bytes.fromhex("47")
    GENESIS_HASH = ('4d96a915f49d40b1e5c2844d1ee2dccb'
                    '90013a990ccea12c492d22110489f0c4')
    DESERIALIZER = lib_tx.DeserializerSegWit
    TX_COUNT = 2383423
    TX_COUNT_HEIGHT = 759076
    TX_PER_BLOCK = 3
    RPC_PORT = 5888
    REORG_LIMIT = 1000


class Monacoin(Coin):
    NAME = "Monacoin"
    SHORTNAME = "MONA"
    NET = "mainnet"
    XPUB_VERBYTES = bytes.fromhex("0488B21E")
    XPRV_VERBYTES = bytes.fromhex("0488ADE4")
    P2PKH_VERBYTE = bytes.fromhex("32")
    P2SH_VERBYTES = (bytes.fromhex("37"), bytes.fromhex("05"))
    WIF_BYTE = bytes.fromhex("B0")
    GENESIS_HASH = ('ff9f1c0116d19de7c9963845e129f9ed'
                    '1bfc0b376eb54fd7afa42e0d418c8bb6')
    DESERIALIZER = lib_tx.DeserializerSegWit
    TX_COUNT = 2568580
    TX_COUNT_HEIGHT = 1029766
    TX_PER_BLOCK = 2
    RPC_PORT = 9402
    REORG_LIMIT = 1000
    BLACKLIST_URL = 'https://electrum-mona.org/blacklist.json'
    PEERS = [
        'electrumx.tamami-foundation.org s t',
        'electrumx3.monacoin.nl s t',
        'electrumx1.monacoin.ninja s t',
        'electrumx2.movsign.info s t',
        'electrum-mona.bitbank.cc s t',
        'ri7rzlmdaf4eqbza.onion s t',
    ]


class MonacoinTestnet(Monacoin):
    SHORTNAME = "XMN"
    NET = "testnet"
    XPUB_VERBYTES = bytes.fromhex("043587CF")
    XPRV_VERBYTES = bytes.fromhex("04358394")
    P2PKH_VERBYTE = bytes.fromhex("6F")
    P2SH_VERBYTES = (bytes.fromhex("75"), bytes.fromhex("C4"))
    WIF_BYTE = bytes.fromhex("EF")
    GENESIS_HASH = ('a2b106ceba3be0c6d097b2a6a6aacf9d'
                    '638ba8258ae478158f449c321061e0b2')
    TX_COUNT = 83602
    TX_COUNT_HEIGHT = 83252
    TX_PER_BLOCK = 1
    RPC_PORT = 19402
    REORG_LIMIT = 1000
    PEER_DEFAULT_PORTS = {'t': '51001', 's': '51002'}
    PEERS = [
        'electrumx1.testnet.monacoin.ninja s t',
        'electrumx1.testnet.monacoin.nl s t',
    ]


class MonacoinRegtest(MonacoinTestnet):
    NET = "regtest"
    GENESIS_HASH = ('7543a69d7c2fcdb29a5ebec2fc064c07'
                    '4a35253b6f3072c8a749473aa590a29c')
    PEERS = []
    TX_COUNT = 1
    TX_COUNT_HEIGHT = 1


class Crown(AuxPowMixin, Coin):
    NAME = "Crown"
    SHORTNAME = "CRW"
    NET = "mainnet"
    XPUB_VERBYTES = bytes.fromhex("0488b21e")
    XPRV_VERBYTES = bytes.fromhex("0488ade4")
    P2SH_VERBYTES = (bytes.fromhex("1c"),)
    GENESIS_HASH = ('0000000085370d5e122f64f4ab19c686'
                    '14ff3df78c8d13cb814fd7e69a1dc6da')
    TX_COUNT = 13336629
    TX_COUNT_HEIGHT = 1268206
    TX_PER_BLOCK = 10
    RPC_PORT = 9341
    REORG_LIMIT = 1000
    PEERS = [
        'sgp-crwseed.crowndns.info s t',
        'blr-crwseed.crowndns.info s t',
        'sfo-crwseed.crowndns.info s t',
        'nyc-crwseed.crowndns.info s t',
        'ams-crwseed.crowndns.info s t',
        'tor-crwseed.crowndns.info s t',
        'lon-crwseed.crowndns.info s t',
        'fra-crwseed.crowndns.info s t',
    ]


class Fujicoin(Coin):
    NAME = "Fujicoin"
    SHORTNAME = "FJC"
    NET = "mainnet"
    XPUB_VERBYTES = bytes.fromhex("0488b21e")
    XPRV_VERBYTES = bytes.fromhex("0488ade4")
    P2PKH_VERBYTE = bytes.fromhex("24")
    P2SH_VERBYTES = (bytes.fromhex("10"),)
    WIF_BYTE = bytes.fromhex("a4")
    GENESIS_HASH = ('adb6d9cfd74075e7f91608add4bd2a2e'
                    'a636f70856183086842667a1597714a0')
    DESERIALIZER = lib_tx.DeserializerSegWit
    TX_COUNT = 170478
    TX_COUNT_HEIGHT = 1521676
    TX_PER_BLOCK = 1
    RPC_PORT = 3776
    REORG_LIMIT = 1000


class Neblio(ScryptMixin, Coin):
    NAME = "Neblio"
    SHORTNAME = "NEBL"
    NET = "mainnet"
    XPUB_VERBYTES = bytes.fromhex("0488b21e")
    XPRV_VERBYTES = bytes.fromhex("0488ade4")
    P2PKH_VERBYTE = bytes.fromhex("35")
    P2SH_VERBYTES = (bytes.fromhex("70"),)
    GENESIS_HASH = ('7286972be4dbc1463d256049b7471c25'
                    '2e6557e222cab9be73181d359cd28bcc')
    TX_COUNT = 23675
    TX_COUNT_HEIGHT = 22785
    TX_PER_BLOCK = 1
    RPC_PORT = 6326
    REORG_LIMIT = 1000


class Bitzeny(Coin):
    NAME = "Bitzeny"
    SHORTNAME = "ZNY"
    NET = "mainnet"
    XPUB_VERBYTES = bytes.fromhex("0488b21e")
    XPRV_VERBYTES = bytes.fromhex("0488ade4")
    P2PKH_VERBYTE = bytes.fromhex("51")
    GENESIS_HASH = ('000009f7e55e9e3b4781e22bd87a7cfa'
                    '4acada9e4340d43ca738bf4e9fb8f5ce')
    DESERIALIZER = lib_tx.DeserializerSegWit
    TX_COUNT = 1408733
    TX_COUNT_HEIGHT = 1015115
    TX_PER_BLOCK = 1
    RPC_PORT = 9252
    REORG_LIMIT = 1000

    @classmethod
    def header_hash(cls, header):
        '''Given a header return the hash.'''
        import zny_yespower_0_5
        return zny_yespower_0_5.getPoWHash(header)


class CanadaeCoin(AuxPowMixin, Coin):
    NAME = "CanadaeCoin"
    SHORTNAME = "CDN"
    NET = "mainnet"
    XPUB_VERBYTES = bytes.fromhex("0488b21e")
    XPRV_VERBYTES = bytes.fromhex("0488ade4")
    P2PKH_VERBYTE = bytes.fromhex("1C")
    WIF_BYTE = bytes.fromhex("9c")
    GENESIS_HASH = ('863626dadaef221e2e2f30ff3dacae44'
                    'cabdae9e0028058072181b3fb675d94a')
    ESTIMATE_FEE = 0.0001
    RELAY_FEE = 0.0001
    DAEMON = daemon.FakeEstimateFeeDaemon
    TX_COUNT = 3455905
    TX_COUNT_HEIGHT = 3645419
    TX_PER_BLOCK = 1
    RPC_PORT = 34330
    REORG_LIMIT = 1000


class Denarius(Coin):
    NAME = "Denarius"
    SHORTNAME = "D"
    NET = "mainnet"
    XPUB_VERBYTES = bytes.fromhex("0488b21e")
    XPRV_VERBYTES = bytes.fromhex("0488ade4")
    P2PKH_VERBYTE = bytes.fromhex("1E")  # Address starts with a D
    P2SH_VERBYTES = (bytes.fromhex("5A"),)
    WIF_BYTE = bytes.fromhex("9E")  # WIF starts with a 6
    GENESIS_HASH = ('00000d5dbbda01621cfc16bbc1f9bf32'
                    '64d641a5dbf0de89fd0182c2c4828fcd')
    DESERIALIZER = lib_tx.DeserializerTxTime
    TX_COUNT = 4230
    RPC_PORT = 32339
    ESTIMATE_FEE = 0.00001
    RELAY_FEE = 0.00001
    DAEMON = daemon.FakeEstimateFeeDaemon
    TX_COUNT_HEIGHT = 306187
    TX_PER_BLOCK = 4000

    @classmethod
    def header_hash(cls, header):
        '''Given a header return the hash.'''
        import tribushashm
        return tribushashm.getPoWHash(header)


class DenariusTestnet(Denarius):
    NET = "testnet"
    XPUB_VERBYTES = bytes.fromhex("043587cf")
    XPRV_VERBYTES = bytes.fromhex("04358394")
    P2PKH_VERBYTE = bytes.fromhex("12")
    P2SH_VERBYTES = (bytes.fromhex("74"),)
    WIF_BYTE = bytes.fromhex("ef")
    GENESIS_HASH = ('000086bfe8264d241f7f8e5393f74778'
                    '4b8ca2aa98bdd066278d590462a4fdb4')
    RPC_PORT = 32338
    REORG_LIMIT = 2000


class Sibcoin(Dash):
    NAME = "Sibcoin"
    SHORTNAME = "SIB"
    NET = "mainnet"
    XPUB_VERBYTES = bytes.fromhex("0488b21e")
    XPRV_VERBYTES = bytes.fromhex("0488ade4")
    P2PKH_VERBYTE = bytes.fromhex("3F")
    P2SH_VERBYTES = (bytes.fromhex("28"),)
    WIF_BYTE = bytes.fromhex("80")
    GENESIS_HASH = ('00000c492bf73490420868bc577680bf'
                    'c4c60116e7e85343bc624787c21efa4c')
    DAEMON = daemon.DashDaemon
    TX_COUNT = 1000
    TX_COUNT_HEIGHT = 10000
    TX_PER_BLOCK = 1
    RPC_PORT = 1944
    REORG_LIMIT = 1000
    PEERS = []

    @classmethod
    def header_hash(cls, header):
        '''
        Given a header return the hash for sibcoin.
        Need to download `x11_gost_hash` module
        Source code: https://github.com/ivansib/x11_gost_hash
        '''
        import x11_gost_hash
        return x11_gost_hash.getPoWHash(header)


class SibcoinTestnet(Sibcoin):
    SHORTNAME = "tSIB"
    NET = "testnet"
    XPUB_VERBYTES = bytes.fromhex("043587cf")
    XPRV_VERBYTES = bytes.fromhex("04358394")
    GENESIS_HASH = ('00000617791d0e19f524387f67e558b2'
                    'a928b670b9a3b387ae003ad7f9093017')

    RPC_PORT = 11944


class Chips(Coin):
    NAME = "Chips"
    SHORTNAME = "CHIPS"
    NET = "mainnet"
    P2PKH_VERBYTE = bytes.fromhex("3c")
    P2SH_VERBYTES = (bytes.fromhex("55"),)
    WIF_BYTE = bytes.fromhex("bc")
    GENESIS_HASH = ('0000006e75f6aa0efdbf7db03132aa4e'
                    '4d0c84951537a6f5a7c39a0a9d30e1e7')
    DESERIALIZER = lib_tx.DeserializerSegWit
    TX_COUNT = 145290
    TX_COUNT_HEIGHT = 318637
    TX_PER_BLOCK = 2
    RPC_PORT = 57776
    REORG_LIMIT = 800


class Feathercoin(Coin):
    NAME = "Feathercoin"
    SHORTNAME = "FTC"
    NET = "mainnet"
    XPUB_VERBYTES = bytes.fromhex("0488BC26")
    XPRV_VERBYTES = bytes.fromhex("0488DAEE")
    P2PKH_VERBYTE = bytes.fromhex("0E")
    WIF_BYTE = bytes.fromhex("8E")
    GENESIS_HASH = ('12a765e31ffd4059bada1e25190f6e98'
                    'c99d9714d334efa41a195a7e7e04bfe2')
    DESERIALIZER = lib_tx.DeserializerSegWit
    TX_COUNT = 3170843
    TX_COUNT_HEIGHT = 1981777
    TX_PER_BLOCK = 2
    RPC_PORT = 9337
    REORG_LIMIT = 2000
    PEERS = [
        'electrumx-gb-1.feathercoin.network s t',
        'electrumx-gb-2.feathercoin.network s t',
        'electrumx-de-1.feathercoin.network s t',
    ]


class UFO(Coin):
    NAME = "UniformFiscalObject"
    SHORTNAME = "UFO"
    NET = "mainnet"
    XPUB_VERBYTES = bytes.fromhex("0488B21E")
    XPRV_VERBYTES = bytes.fromhex("0488ADE4")
    P2PKH_VERBYTE = bytes.fromhex("1B")
    P2SH_VERBYTES = (bytes.fromhex("44"),)
    WIF_BYTE = bytes.fromhex("9B")
    GENESIS_HASH = ('ba1d39b4928ab03d813d952daf65fb77'
                    '97fcf538a9c1b8274f4edc8557722d13')
    DESERIALIZER = lib_tx.DeserializerSegWit
    TX_COUNT = 1608926
    TX_COUNT_HEIGHT = 1300154
    TX_PER_BLOCK = 2
    RPC_PORT = 9888
    REORG_LIMIT = 2000
    PEERS = [
        'electrumx1.ufobject.com s t',
    ]


class Newyorkcoin(AuxPowMixin, Coin):
    NAME = "Newyorkcoin"
    SHORTNAME = "NYC"
    NET = "mainnet"
    P2PKH_VERBYTE = bytes.fromhex("3c")
    P2SH_VERBYTES = (bytes.fromhex("16"),)
    WIF_BYTE = bytes.fromhex("bc")
    GENESIS_HASH = ('5597f25c062a3038c7fd815fe46c67de'
                    'dfcb3c839fbc8e01ed4044540d08fe48')
    TX_COUNT = 5161944
    TX_COUNT_HEIGHT = 3948743
    TX_PER_BLOCK = 2
    REORG_LIMIT = 2000


class NewyorkcoinTestnet(Newyorkcoin):
    SHORTNAME = "tNYC"
    NET = "testnet"
    P2PKH_VERBYTE = bytes.fromhex("71")
    P2SH_VERBYTES = (bytes.fromhex("c4"),)
    WIF_BYTE = bytes.fromhex("f1")
    GENESIS_HASH = ('24463e4d3c625b0a9059f309044c2cf0'
                    'd7e196cf2a6ecce901f24f681be33c8f')
    TX_COUNT = 5161944
    TX_COUNT_HEIGHT = 3948743
    TX_PER_BLOCK = 2
    REORG_LIMIT = 2000


class Bitcore(BitcoinMixin, Coin):
    NAME = "Bitcore"
    SHORTNAME = "BTX"
    P2PKH_VERBYTE = bytes.fromhex("03")
    P2SH_VERBYTES = (bytes.fromhex("7D"),)
    DESERIALIZER = lib_tx.DeserializerSegWit
    GENESIS_HASH = ('604148281e5c4b7f2487e5d03cd60d8e'
                    '6f69411d613f6448034508cea52e9574')
    TX_COUNT = 126979
    TX_COUNT_HEIGHT = 126946
    TX_PER_BLOCK = 2
    RPC_PORT = 8556
    PEERS = [
        'ele1.bitcore.cc s t',
        'ele2.bitcore.cc s t',
        'ele3.bitcore.cc s t',
        'ele4.bitcore.cc s t'
    ]
    
class GleecBTC(Coin):
    NAME = "GleecBTC"
    SHORTNAME = "GLEEC"
    NET = "mainnet"
    XPUB_VERBYTES = bytes.fromhex("0488B21E")
    XPRV_VERBYTES = bytes.fromhex("0488ADE4")
    P2PKH_VERBYTE = bytes.fromhex("23")
    P2SH_VERBYTES = (bytes.fromhex("26"),)
    WIF_BYTE = bytes.fromhex("41")
    DESERIALIZER = lib_tx.DeserializerSegWit
    GENESIS_HASH = ('000000000019d6689c085ae165831e93'
                    '4ff763ae46a2a6c172b3f1b60a8ce26f')
    TX_COUNT = 1759864
    TX_COUNT_HEIGHT = 1614311
    TX_PER_BLOCK = 1.08
    RPC_PORT = 8332


class GameCredits(Coin):
    NAME = "GameCredits"
    SHORTNAME = "GAME"
    NET = "mainnet"
    P2PKH_VERBYTE = bytes.fromhex("26")
    WIF_BYTE = bytes.fromhex("a6")
    GENESIS_HASH = ('91ec5f25ee9a0ffa1af7d4da4db9a552'
                    '228dd2dc77cdb15b738be4e1f55f30ee')
    DESERIALIZER = lib_tx.DeserializerSegWit
    TX_COUNT = 316796
    TX_COUNT_HEIGHT = 2040250
    TX_PER_BLOCK = 2
    RPC_PORT = 40001
    REORG_LIMIT = 1000


class Machinecoin(Coin):
    NAME = "Machinecoin"
    SHORTNAME = "MAC"
    NET = "mainnet"
    XPUB_VERBYTES = bytes.fromhex("0488b21e")
    XPRV_VERBYTES = bytes.fromhex("0488ade4")
    P2PKH_VERBYTE = bytes.fromhex("32")
    P2SH_VERBYTES = (bytes.fromhex("26"), bytes.fromhex("05"))
    WIF_BYTE = bytes.fromhex("b2")
    GENESIS_HASH = ('6a1f879bcea5471cbfdee1fd0cb2ddcc'
                    '4fed569a500e352d41de967703e83172')
    DESERIALIZER = lib_tx.DeserializerSegWit
    TX_COUNT = 137641
    TX_COUNT_HEIGHT = 513020
    TX_PER_BLOCK = 2
    RPC_PORT = 40332
    REORG_LIMIT = 800


class BitcoinAtom(Coin):
    NAME = "BitcoinAtom"
    SHORTNAME = "BCA"
    NET = "mainnet"
    P2PKH_VERBYTE = bytes.fromhex("17")
    P2SH_VERBYTES = (bytes.fromhex("0a"),)
    STATIC_BLOCK_HEADERS = False
    DESERIALIZER = lib_tx.DeserializerBitcoinAtom
    HEADER_SIZE_POST_FORK = 84
    BLOCK_PROOF_OF_STAKE = 0x01
    BLOCK_PROOF_OF_STAKE_FLAGS = b'\x01\x00\x00\x00'
    TX_COUNT = 295158744
    TX_COUNT_HEIGHT = 589197
    TX_PER_BLOCK = 10
    RPC_PORT = 9136
    REORG_LIMIT = 5000

    @classmethod
    def header_hash(cls, header):
        '''Given a header return hash'''
        header_to_be_hashed = header[:cls.BASIC_HEADER_SIZE]
        # New block header format has some extra flags in the end
        if len(header) == cls.HEADER_SIZE_POST_FORK:
            flags, = util.unpack_le_uint32_from(header, len(header) - 4)
            # Proof of work blocks have special serialization
            if flags & cls.BLOCK_PROOF_OF_STAKE != 0:
                header_to_be_hashed += cls.BLOCK_PROOF_OF_STAKE_FLAGS

        return double_sha256(header_to_be_hashed)

    @classmethod
    def block_header(cls, block, height):
        '''Return the block header bytes'''
        deserializer = cls.DESERIALIZER(block)
        return deserializer.read_header(height, cls.BASIC_HEADER_SIZE)


class Decred(Coin):
    NAME = "Decred"
    SHORTNAME = "DCR"
    NET = "mainnet"
    XPUB_VERBYTES = bytes.fromhex("02fda926")
    XPRV_VERBYTES = bytes.fromhex("02fda4e8")
    P2PKH_VERBYTE = bytes.fromhex("073f")
    P2SH_VERBYTES = (bytes.fromhex("071a"),)
    WIF_BYTE = bytes.fromhex("22de")
    GENESIS_HASH = ('298e5cc3d985bfe7f81dc135f360abe0'
                    '89edd4396b86d2de66b0cef42b21d980')
    BASIC_HEADER_SIZE = 180
    HEADER_HASH = lib_tx.DeserializerDecred.blake256
    DESERIALIZER = lib_tx.DeserializerDecred
    DAEMON = daemon.DecredDaemon
    BLOCK_PROCESSOR = block_proc.DecredBlockProcessor
    ENCODE_CHECK = partial(Base58.encode_check,
                           hash_fn=lib_tx.DeserializerDecred.blake256d)
    DECODE_CHECK = partial(Base58.decode_check,
                           hash_fn=lib_tx.DeserializerDecred.blake256d)
    HEADER_VALUES = ('version', 'prev_block_hash', 'merkle_root', 'stake_root',
                     'vote_bits', 'final_state', 'voters', 'fresh_stake',
                     'revocations', 'pool_size', 'bits', 'sbits',
                     'block_height', 'size', 'timestamp', 'nonce',
                     'extra_data', 'stake_version')
    HEADER_UNPACK = struct.Struct(
        '< i 32s 32s 32s H 6s H B B I I Q I I I I 32s I').unpack_from
    TX_COUNT = 4629388
    TX_COUNT_HEIGHT = 260628
    TX_PER_BLOCK = 17
    REORG_LIMIT = 1000
    RPC_PORT = 9109

    @classmethod
    def header_hash(cls, header):
        '''Given a header return the hash.'''
        return cls.HEADER_HASH(header)

    @classmethod
    def block(cls, raw_block, height):
        '''Return a Block namedtuple given a raw block and its height.'''
        if height > 0:
            return super().block(raw_block, height)
        else:
            return Block(raw_block, cls.block_header(raw_block, height), [])


class DecredTestnet(Decred):
    SHORTNAME = "tDCR"
    NET = "testnet"
    XPUB_VERBYTES = bytes.fromhex("043587d1")
    XPRV_VERBYTES = bytes.fromhex("04358397")
    P2PKH_VERBYTE = bytes.fromhex("0f21")
    P2SH_VERBYTES = (bytes.fromhex("0efc"),)
    WIF_BYTE = bytes.fromhex("230e")
    GENESIS_HASH = (
        'a649dce53918caf422e9c711c858837e08d626ecfcd198969b24f7b634a49bac')
    BASIC_HEADER_SIZE = 180
    ALLOW_ADVANCING_ERRORS = True
    TX_COUNT = 217380620
    TX_COUNT_HEIGHT = 464000
    TX_PER_BLOCK = 1800
    REORG_LIMIT = 1000
    RPC_PORT = 19109


class Axe(Dash):
    NAME = "Axe"
    SHORTNAME = "AXE"
    NET = "mainnet"
    XPUB_VERBYTES = bytes.fromhex("02fe52cc")
    XPRV_VERBYTES = bytes.fromhex("02fe52f8")
    P2PKH_VERBYTE = bytes.fromhex("37")
    P2SH_VERBYTES = (bytes.fromhex("10"),)
    WIF_BYTE = bytes.fromhex("cc")
    GENESIS_HASH = ('00000c33631ca6f2f61368991ce2dc03'
                    '306b5bb50bf7cede5cfbba6db38e52e6')
    SESSIONCLS = DashElectrumX
    DAEMON = daemon.DashDaemon
    DESERIALIZER = lib_tx_axe.DeserializerAxe
    TX_COUNT = 18405
    TX_COUNT_HEIGHT = 30237
    TX_PER_BLOCK = 1
    RPC_PORT = 9337
    REORG_LIMIT = 1000
    PEERS = []

    @classmethod
    def header_hash(cls, header):
        '''
        Given a header return the hash for AXE.
        Need to download `axe_hash` module
        Source code: https://github.com/AXErunners/axe_hash
        '''
        import x11_hash
        return x11_hash.getPoWHash(header)


class AxeTestnet(Axe):
    SHORTNAME = "tAxe"
    NET = "testnet"
    XPUB_VERBYTES = bytes.fromhex("3a805837")
    XPRV_VERBYTES = bytes.fromhex("3a8061a0")
    GENESIS_HASH = ('000005b709662e7bc5e89c71d3aba6c9'
                    'd4623b4bbf44ac205caec55f4cefb483')
    P2PKH_VERBYTE = bytes.fromhex("8c")
    P2SH_VERBYTES = (bytes.fromhex("13"),)
    WIF_BYTE = bytes.fromhex("ef")
    TX_COUNT_HEIGHT = 101619
    TX_COUNT = 132681
    TX_PER_BLOCK = 1
    RPC_PORT = 19937
    PEER_DEFAULT_PORTS = {'t': '51001', 's': '51002'}
    PEERS = []


class AxeRegtest(AxeTestnet):
    NET = "regtest"
    GENESIS_HASH = ('2026b8850f3774a0536152ba868c4dcb'
                    'de9aef5ffc28a5d23f76f80e9b46e565')
    PEERS = []
    TX_COUNT_HEIGHT = 1
    RPC_PORT = 19869
    TX_COUNT = 1


class Xuez(Coin):
    NAME = "Xuez"
    SHORTNAME = "XUEZ"
    NET = "mainnet"
    XPUB_VERBYTES = bytes.fromhex("022d2533")
    XPRV_VERBYTES = bytes.fromhex("0221312b")
    P2PKH_VERBYTE = bytes.fromhex("48")
    P2SH_VERBYTES = (bytes.fromhex("12"),)
    WIF_BYTE = bytes.fromhex("d4")
    GENESIS_HASH = ('000000e1febc39965b055e8e0117179a'
                    '4d18e24e7aaa0c69864c4054b4f29445')
    TX_COUNT = 30000
    TX_COUNT_HEIGHT = 15000
    TX_PER_BLOCK = 1
    RPC_PORT = 41799
    REORG_LIMIT = 1000
    BASIC_HEADER_SIZE = 112
    PEERS = []

    @classmethod
    def header_hash(cls, header):
        '''
        Given a header return the hash for Xuez.
        Need to download `xevan_hash` module
        Source code: https://github.com/xuez/xuez
        '''
        version, = util.unpack_le_uint32_from(header)

        import xevan_hash

        if version == 1:
            return xevan_hash.getPoWHash(header[:80])
        else:
            return xevan_hash.getPoWHash(header)


# Source: https://github.com/odinblockchain/odin
class Odin(Coin):
    NAME = "ODIN"
    SHORTNAME = "ODIN"
    NET = "mainnet"
    XPUB_VERBYTES = bytes.fromhex("27561872")
    XPRV_VERBYTES = bytes.fromhex("27256746")
    P2PKH_VERBYTE = bytes.fromhex("73")
    P2SH_VERBYTES = (bytes.fromhex("39"),)
    WIF_BYTE = bytes.fromhex("8a")
    GENESIS_HASH = ('31ca29566549e444cf227a0e2e067aed'
                    '847c2acc541d3bbf9ca1ae89f4fd57d7')

    TX_COUNT = 340000
    TX_COUNT_HEIGHT = 340000
    TX_PER_BLOCK = 2
    RPC_PORT = 22101
    REORG_LIMIT = 100

    BASIC_HEADER_SIZE = 80
    HDR_V4_SIZE = 112
    HDR_V4_HEIGHT = 143447
    HDR_V4_START_OFFSET = HDR_V4_HEIGHT * BASIC_HEADER_SIZE

    SESSIONCLS = DashElectrumX
    DAEMON = daemon.DashDaemon
    DESERIALIZER = lib_tx.DeserializerSegWit

    @classmethod
    def static_header_offset(cls, height):
        assert cls.STATIC_BLOCK_HEADERS
        if height >= cls.HDR_V4_HEIGHT:
            relative_v4_offset = (height - cls.HDR_V4_HEIGHT) * cls.HDR_V4_SIZE
            return cls.HDR_V4_START_OFFSET + relative_v4_offset
        else:
            return height * cls.BASIC_HEADER_SIZE

    @classmethod
    def header_hash(cls, header):
        version, = util.unpack_le_uint32_from(header)
        if version >= 4:
            return super().header_hash(header)
        else:
            import quark_hash
            return quark_hash.getPoWHash(header)


class Pac(Coin):
    NAME = "PAC"
    SHORTNAME = "PAC"
    NET = "mainnet"
    XPUB_VERBYTES = bytes.fromhex("0488B21E")
    XPRV_VERBYTES = bytes.fromhex("0488ADE4")
    GENESIS_HASH = ('00000354655ff039a51273fe61d3b493'
                    'bd2897fe6c16f732dbc4ae19f04b789e')
    P2PKH_VERBYTE = bytes.fromhex("37")
    P2SH_VERBYTES = (bytes.fromhex("0A"),)
    WIF_BYTE = bytes.fromhex("CC")
    TX_COUNT_HEIGHT = 14939
    TX_COUNT = 23708
    TX_PER_BLOCK = 2
    RPC_PORT = 7111
    PEERS = [
        'electrum.paccoin.io s t',
        'electro-pac.paccoin.io s t'
    ]
    SESSIONCLS = DashElectrumX
    DAEMON = daemon.DashDaemon
    ESTIMATE_FEE = 0.00001
    RELAY_FEE = 0.00001

    @classmethod
    def header_hash(cls, header):
        '''Given a header return the hash.'''
        import x11_hash
        return x11_hash.getPoWHash(header)


class PacTestnet(Pac):
    SHORTNAME = "tPAC"
    NET = "testnet"
    XPUB_VERBYTES = bytes.fromhex("043587CF")
    XPRV_VERBYTES = bytes.fromhex("04358394")
    GENESIS_HASH = ('00000da63bd9478b655ef6bf1bf76cd9'
                    'af05202ab68643f9091e049b2b5280ed')
    P2PKH_VERBYTE = bytes.fromhex("78")
    P2SH_VERBYTES = (bytes.fromhex("0E"),)
    WIF_BYTE = bytes.fromhex("EF")
    TX_COUNT_HEIGHT = 16275
    TX_COUNT = 16275
    TX_PER_BLOCK = 1
    RPC_PORT = 17111


class Zcoin(Coin):
    NAME = "Zcoin"
    SHORTNAME = "XZC"
    NET = "mainnet"
    P2PKH_VERBYTE = bytes.fromhex("52")
    P2SH_VERBYTES = (bytes.fromhex("07"),)
    WIF_BYTE = bytes.fromhex("d2")
    GENESIS_HASH = ('4381deb85b1b2c9843c222944b616d99'
                    '7516dcbd6a964e1eaf0def0830695233')
    TX_COUNT = 667154
    TX_COUNT_HEIGHT = 100266
    TX_PER_BLOCK = 4000  # 2000 for 1MB block
    IRC_PREFIX = None
    RPC_PORT = 8888
    REORG_LIMIT = 5000
    PEER_DEFAULT_PORTS = {'t': '50001', 's': '50002'}
    MTP_HEADER_EXTRA_SIZE = 100
    MTP_HEADER_DATA_SIZE = 198864
    MTP_HEADER_DATA_START = Coin.BASIC_HEADER_SIZE + MTP_HEADER_EXTRA_SIZE
    MTP_HEADER_DATA_END = MTP_HEADER_DATA_START + MTP_HEADER_DATA_SIZE
    STATIC_BLOCK_HEADERS = False
    SESSIONCLS = DashElectrumX
    DAEMON = daemon.ZcoinMtpDaemon
    DESERIALIZER = lib_tx.DeserializerZcoin
    PEERS = [
        'electrum.polispay.com'
    ]

    @classmethod
    def is_mtp(cls, header):
        from electrumx.lib.util import unpack_le_uint32_from, hex_to_bytes
        if isinstance(header, str):
            nVersion, = unpack_le_uint32_from(hex_to_bytes(header[0:4*2]))
        elif isinstance(header, bytes):
            nVersion, = unpack_le_uint32_from(header[0:4])
        else:
            raise "Cannot handle the passed type"
        return nVersion & 0x1000

    @classmethod
    def block_header(cls, block, height):
        sz = cls.BASIC_HEADER_SIZE
        if cls.is_mtp(block):
            sz += cls.MTP_HEADER_EXTRA_SIZE
        return block[:sz]

    @classmethod
    def header_hash(cls, header):
        sz = cls.BASIC_HEADER_SIZE
        if cls.is_mtp(header):
            sz += cls.MTP_HEADER_EXTRA_SIZE
        return double_sha256(header[:sz])


class ZcoinTestnet(Zcoin):
    SHORTNAME = "tXZC"
    NET = "testnet"
    XPUB_VERBYTES = bytes.fromhex("043587cf")
    XPRV_VERBYTES = bytes.fromhex("04358394")
    P2PKH_VERBYTE = bytes.fromhex("41")
    P2SH_VERBYTES = (bytes.fromhex("b2"),)
    WIF_BYTE = bytes.fromhex("b9")
    GENESIS_HASH = '1e3487fdb1a7d46dac3e8f3e58339c6e' \
                   'ff54abf6aef353485f3ed64250a35e89'
    REORG_LIMIT = 8000
    RPC_PORT = 18888


class Polis(Coin):
    NAME = "Polis"
    SHORTNAME = "POLIS"
    NET = "mainnet"
    XPUB_VERBYTES = bytes.fromhex("03E25D7E")
    XPRV_VERBYTES = bytes.fromhex("03E25945")
    GENESIS_HASH = ('000009701eb781a8113b1af1d814e2f0'
                    '60f6408a2c990db291bc5108a1345c1e')
    P2PKH_VERBYTE = bytes.fromhex("37")
    P2SH_VERBYTES = (bytes.fromhex("38"),)
    WIF_BYTE = bytes.fromhex("3c")
    TX_COUNT_HEIGHT = 280600
    TX_COUNT = 635415
    TX_PER_BLOCK = 4
    RPC_PORT = 24127
    PEERS = [
        'electrum.polispay.com'
    ]
    SESSIONCLS = DashElectrumX
    DAEMON = daemon.DashDaemon

    @classmethod
    def header_hash(cls, header):
        '''Given a header return the hash.'''
        import x11_hash
        return x11_hash.getPoWHash(header)


class MNPCoin(Coin):
    NAME = "MNPCoin"
    SHORTNAME = "MNP"
    NET = "mainnet"
    XPUB_VERBYTES = bytes.fromhex("0488B21E")
    XPRV_VERBYTES = bytes.fromhex("0488ADE4")
    GENESIS_HASH = ('00000924036c67d803ce606ded814312'
                    '7e62fa2111dd3b063880a1067c69ccb1')
    P2PKH_VERBYTE = bytes.fromhex("32")
    P2SH_VERBYTES = (bytes.fromhex("35"),)
    WIF_BYTE = bytes.fromhex("37")
    TX_COUNT_HEIGHT = 248000
    TX_COUNT = 506447
    TX_PER_BLOCK = 4
    RPC_PORT = 13373
    PEERS = [
        'electrum.polispay.com'
    ]
    SESSIONCLS = DashElectrumX
    DAEMON = daemon.DashDaemon

    @classmethod
    def header_hash(cls, header):
        '''Given a header return the hash.'''
        import quark_hash
        return quark_hash.getPoWHash(header)


class ColossusXT(Coin):
    NAME = "ColossusXT"
    SHORTNAME = "COLX"
    NET = "mainnet"
    XPUB_VERBYTES = bytes.fromhex("0488B21E")
    XPRV_VERBYTES = bytes.fromhex("0488ADE4")
    GENESIS_HASH = ('a0ce8206c908357008c1b9a8ba2813af'
                    'f0989ca7f72d62b14e652c55f02b4f5c')
    P2PKH_VERBYTE = bytes.fromhex("1E")
    P2SH_VERBYTES = (bytes.fromhex("0D"),)
    WIF_BYTE = bytes.fromhex("D4")
    TX_COUNT_HEIGHT = 356500
    BASIC_HEADER_SIZE = 80
    HDR_V5_HEIGHT = 500000
    HDR_V5_SIZE = 112
    HDR_V5_START_OFFSET = HDR_V5_HEIGHT * BASIC_HEADER_SIZE
    TX_COUNT = 761041
    TX_PER_BLOCK = 4
    RPC_PORT = 51473
    PEERS = [
        'electrum.polispay.com'
    ]
    SESSIONCLS = DashElectrumX
    DAEMON = daemon.DashDaemon

    @classmethod
    def static_header_offset(cls, height):
        assert cls.STATIC_BLOCK_HEADERS
        if height >= cls.HDR_V5_HEIGHT:
            relative_v4_offset = (height - cls.HDR_V5_HEIGHT) * cls.HDR_V5_SIZE
            return cls.HDR_V5_START_OFFSET + relative_v4_offset
        else:
            return height * cls.BASIC_HEADER_SIZE

    @classmethod
    def header_hash(cls, header):
        version, = util.unpack_le_uint32_from(header)
        if version >= 5:
            return super().header_hash(header)
        else:
            import quark_hash
            return quark_hash.getPoWHash(header)


class Minexcoin(EquihashMixin, Coin):
    NAME = "Minexcoin"
    SHORTNAME = "MNX"
    NET = "mainnet"
    P2PKH_VERBYTE = bytes.fromhex("4b")
    GENESIS_HASH = ('490a36d9451a55ed197e34aca7414b35'
                    'd775baa4a8e896f1c577f65ce2d214cb')
    STATIC_BLOCK_HEADERS = True
    BASIC_HEADER_SIZE = 209
    HEADER_SIZE_NO_SOLUTION = 140
    TX_COUNT = 327963
    TX_COUNT_HEIGHT = 74495
    TX_PER_BLOCK = 5
    RPC_PORT = 8022
    CHUNK_SIZE = 960
    PEERS = [
        'electrumx.xpresit.net s t',
        'elex01-ams.turinex.eu s t',
        'eu.minexpool.nl s t'
    ]

    @classmethod
    def block_header(cls, block, height):
        '''Return the block header bytes'''
        deserializer = cls.DESERIALIZER(block)
        return deserializer.read_header(cls.HEADER_SIZE_NO_SOLUTION)


class Groestlcoin(Coin):
    NAME = "Groestlcoin"
    SHORTNAME = "GRS"
    NET = "mainnet"
    XPUB_VERBYTES = bytes.fromhex("0488b21e")
    XPRV_VERBYTES = bytes.fromhex("0488ade4")
    P2PKH_VERBYTE = bytes.fromhex("24")
    GENESIS_HASH = ('00000ac5927c594d49cc0bdb81759d0d'
                    'a8297eb614683d3acb62f0703b639023')
    DESERIALIZER = lib_tx.DeserializerGroestlcoin
    TX_COUNT = 115900
    TX_COUNT_HEIGHT = 1601528
    TX_PER_BLOCK = 5
    RPC_PORT = 1441
    BLACKLIST_URL = 'https://groestlcoin.org/blacklist.json'
    PEERS = [
        'electrum1.groestlcoin.org s t',
        'electrum2.groestlcoin.org s t',
        '6brsrbiinpc32tfc.onion t',
        'xkj42efxrcy6vbfw.onion t',
    ]

    def grshash(data):
        import groestlcoin_hash
        return groestlcoin_hash.getHash(data, len(data))

    @classmethod
    def header_hash(cls, header):
        '''Given a header return the hash.'''
        return cls.grshash(header)

    ENCODE_CHECK = partial(Base58.encode_check, hash_fn=grshash)
    DECODE_CHECK = partial(Base58.decode_check, hash_fn=grshash)


class GroestlcoinTestnet(Groestlcoin):
    SHORTNAME = "TGRS"
    NET = "testnet"
    XPUB_VERBYTES = bytes.fromhex("043587cf")
    XPRV_VERBYTES = bytes.fromhex("04358394")
    P2PKH_VERBYTE = bytes.fromhex("6f")
    P2SH_VERBYTES = (bytes.fromhex("c4"),)
    WIF_BYTE = bytes.fromhex("ef")
    GENESIS_HASH = ('000000ffbb50fc9898cdd36ec163e6ba'
                    '23230164c0052a28876255b7dcf2cd36')
    RPC_PORT = 17766
    PEERS = [
        'electrum-test1.groestlcoin.org s t',
        'electrum-test2.groestlcoin.org s t',
        '7frvhgofuf522b5i.onion t',
        'aocojvqcybdoxekv.onion t',
    ]


class Pivx(Coin):
    NAME = "PIVX"
    SHORTNAME = "PIVX"
    NET = "mainnet"
    XPUB_VERBYTES = bytes.fromhex("022D2533")
    XPRV_VERBYTES = bytes.fromhex("0221312B")
    GENESIS_HASH = '0000041e482b9b9691d98eefb48473405c0b8ec31b76df3797c74a78680ef818'
    P2PKH_VERBYTE = bytes.fromhex("1e")
    P2SH_VERBYTE = bytes.fromhex("0d")
    WIF_BYTE = bytes.fromhex("d4")
    DESERIALIZER = lib_tx.DeserializerPIVX
    TX_COUNT_HEIGHT = 569399
    TX_COUNT = 2157510
    TX_PER_BLOCK = 1
    STATIC_BLOCK_HEADERS = False
    RPC_PORT = 51470
    REORG_LIMIT = 100
    EXPANDED_HEADER = 112
    ZEROCOIN_START_HEIGHT = 863787
    ZEROCOIN_END_HEIGHT = 2153200
    ZEROCOIN_BLOCK_VERSION = 4
    SAPLING_START_HEIGHT = 2700500

    @classmethod
    def static_header_len(cls, height):
        '''Given a header height return its length.'''
        if (height >= cls.ZEROCOIN_START_HEIGHT and height < cls.ZEROCOIN_END_HEIGHT) \
                or (height >= cls.SAPLING_START_HEIGHT):
            return cls.EXPANDED_HEADER
        else:
            return cls.BASIC_HEADER_SIZE

    @classmethod
    def header_hash(cls, header):
        '''Given a header return the hash.'''
        version, = struct.unpack('<I', header[:4])
        if version >= cls.ZEROCOIN_BLOCK_VERSION:
            return super().header_hash(header)
        else:
            import quark_hash
            return quark_hash.getPoWHash(header)


class PivxTestnet(Pivx):
    NET = "testnet"
    XPUB_VERBYTES = bytes.fromhex("3a8061a0")
    XPRV_VERBYTES = bytes.fromhex("3a805837")
    GENESIS_HASH = '0000041e482b9b9691d98eefb48473405c0b8ec31b76df3797c74a78680ef818'
    P2PKH_VERBYTE = bytes.fromhex("8B")
    P2SH_VERBYTE = bytes.fromhex("13")
    WIF_BYTE = bytes.fromhex("EF")
    TX_PER_BLOCK = 4
    RPC_PORT = 51472
    ZEROCOIN_START_HEIGHT = 201
    ZEROCOIN_END_HEIGHT = 201
    ZEROCOIN_BLOCK_VERSION = 4
    SAPLING_START_HEIGHT = 201

    @classmethod
    def static_header_len(cls, height):
        '''Given a header height return its length.'''
        if (height >= cls.ZEROCOIN_START_HEIGHT and height < cls.ZEROCOIN_END_HEIGHT) or (
                height >= cls.SAPLING_START_HEIGHT):
            return cls.EXPANDED_HEADER
        else:
            return cls.BASIC_HEADER_SIZE


class Bitg(Coin):

    NAME = "BitcoinGreen"
    SHORTNAME = "BITG"
    NET = "mainnet"
    XPUB_VERBYTES = bytes.fromhex("0488b21e")
    XPRV_VERBYTES = bytes.fromhex("0488ade4")
    P2PKH_VERBYTE = bytes.fromhex("26")
    P2SH_VERBYTES = (bytes.fromhex("06"),)
    WIF_BYTE = bytes.fromhex("2e")
    GENESIS_HASH = (
        '000008467c3a9c587533dea06ad9380cded3ed32f9742a6c0c1aebc21bf2bc9b')
    DAEMON = daemon.DashDaemon
    TX_COUNT = 1000
    TX_COUNT_HEIGHT = 10000
    TX_PER_BLOCK = 1
    RPC_PORT = 9332
    REORG_LIMIT = 1000
    SESSIONCLS = DashElectrumX

    @classmethod
    def header_hash(cls, header):
        '''Given a header return the hash.'''
        import quark_hash
        return quark_hash.getPoWHash(header)


class tBitg(Bitg):
    SHORTNAME = "tBITG"
    NET = "testnet"
    XPUB_VERBYTES = bytes.fromhex("043587cf")
    XPRV_VERBYTES = bytes.fromhex("04358394")
    P2PKH_VERBYTE = bytes.fromhex("62")
    P2SH_VERBYTES = (bytes.fromhex("0c"),)
    WIF_BYTE = bytes.fromhex("6c")
    GENESIS_HASH = (
        '000008467c3a9c587533dea06ad9380cded3ed32f9742a6c0c1aebc21bf2bc9b')
    RPC_PORT = 19332


class EXOS(Coin):
    NAME = "EXOS"
    SHORTNAME = "EXOS"
    NET = "mainnet"
    XPUB_VERBYTES = bytes.fromhex("0488b21e")
    XPRV_VERBYTES = bytes.fromhex("0488ade4")
    GENESIS_HASH = ('00000036090a68c523471da7a4f0f958'
                    'c1b4403fef74a003be7f71877699cab7')
    P2PKH_VERBYTE = bytes.fromhex("1C")
    P2SH_VERBYTE = [bytes.fromhex("57")]
    WIF_BYTE = bytes.fromhex("9C")
    RPC_PORT = 4561
    TX_COUNT = 1000
    TX_COUNT_HEIGHT = 10000
    TX_PER_BLOCK = 4
    DAEMON = daemon.PreLegacyRPCDaemon
    DESERIALIZER = lib_tx.DeserializerTxTime

    @classmethod
    def header_hash(cls, header):
        version, = util.unpack_le_uint32_from(header)

        if version > 2:
            return double_sha256(header)
        else:
            return hex_str_to_hash(EXOS.GENESIS_HASH)


class EXOSTestnet(EXOS):
    SHORTNAME = "tEXOS"
    NET = "testnet"
    XPUB_VERBYTES = bytes.fromhex("043587cf")
    XPRV_VERBYTES = bytes.fromhex("04358394")
    GENESIS_HASH = ('0000059bb2c2048493efcb0f1a034972'
                    'b3ce4089d54c93b69aaab212fb369887')
    P2PKH_VERBYTE = bytes.fromhex("4B")
    P2SH_VERBYTE = [bytes.fromhex("CE")]
    WIF_BYTE = bytes.fromhex("CB")
    RPC_PORT = 14561

    @classmethod
    def header_hash(cls, header):
        version, = util.unpack_le_uint32_from(header)

        if version > 2:
            return double_sha256(header)
        else:
            return hex_str_to_hash(EXOSTestnet.GENESIS_HASH)


class SmartCash(Coin):
    NAME = "SmartCash"
    SHORTNAME = "SMART"
    NET = "mainnet"
    P2PKH_VERBYTE = bytes.fromhex("3f")
    P2SH_VERBYTES = (bytes.fromhex("12"),)
    WIF_BYTE = bytes.fromhex("bf")
    GENESIS_HASH = ('000007acc6970b812948d14ea5a0a13d'
                    'b0fdd07d5047c7e69101fa8b361e05a4')
    DESERIALIZER = lib_tx.DeserializerSmartCash
    RPC_PORT = 9679
    REORG_LIMIT = 5000
    TX_COUNT = 1115016
    TX_COUNT_HEIGHT = 541656
    TX_PER_BLOCK = 1
    ENCODE_CHECK = partial(Base58.encode_check,
                           hash_fn=lib_tx.DeserializerSmartCash.keccak)
    DECODE_CHECK = partial(Base58.decode_check,
                           hash_fn=lib_tx.DeserializerSmartCash.keccak)
    HEADER_HASH = lib_tx.DeserializerSmartCash.keccak
    DAEMON = daemon.SmartCashDaemon
    SESSIONCLS = SmartCashElectrumX

    @classmethod
    def header_hash(cls, header):
        '''Given a header return the hash.'''
        return cls.HEADER_HASH(header)


class NIX(Coin):
    NAME = "NIX"
    SHORTNAME = "NIX"
    NET = "mainnet"
    XPUB_VERBYTES = bytes.fromhex("0488b21e")
    XPRV_VERBYTES = bytes.fromhex("0488ade4")
    P2PKH_VERBYTE = bytes.fromhex("26")
    P2SH_VERBYTES = (bytes.fromhex("35"),)
    GENESIS_HASH = ('dd28ad86def767c3cfc34267a950d871'
                    'fc7462bc57ea4a929fc3596d9b598e41')
    DESERIALIZER = lib_tx.DeserializerSegWit
    TX_COUNT = 114240
    TX_COUNT_HEIGHT = 87846
    TX_PER_BLOCK = 3
    RPC_PORT = 6215
    REORG_LIMIT = 1000


class NIXTestnet(NIX):
    SHORTNAME = "tNIX"
    NET = "testnet"
    XPUB_VERBYTES = bytes.fromhex("0488b21e")
    XPRV_VERBYTES = bytes.fromhex("0488ade4")
    GENESIS_HASH = ('dd28ad86def767c3cfc34267a950d871'
                    'fc7462bc57ea4a929fc3596d9b598e41')
    P2PKH_VERBYTE = bytes.fromhex("01")
    P2SH_VERBYTE = [bytes.fromhex("03")]
    RPC_PORT = 16215
    DESERIALIZER = lib_tx.DeserializerSegWit


class Noir(Coin):
    NAME = "Noir"
    SHORTNAME = "NOR"
    NET = "mainnet"
    XPUB_VERBYTES = bytes.fromhex("0488b21e")
    XPRV_VERBYTES = bytes.fromhex("0488ade4")
    P2SH_VERBYTES = (bytes.fromhex("07"),)
    WIF_BYTE = bytes.fromhex("D0")
    GENESIS_HASH = ('23911212a525e3d149fcad6c559c8b17'
                    'f1e8326a272a75ff9bb315c8d96433ef')
    RPC_PORT = 8825
    TX_COUNT = 586369
    TX_COUNT_HEIGHT = 379290
    TX_PER_BLOCK = 5


class BitcoinPlus(Coin):
    NAME = "BitcoinPlus"
    SHORTNAME = "XBC"
    NET = "mainnet"
    XPUB_VERBYTES = bytes.fromhex("0488B21E")
    XPRV_VERBYTES = bytes.fromhex("0488ADE4")
    P2PKH_VERBYTE = bytes.fromhex("19")
    P2SH_VERBYTES = (bytes.fromhex("55"),)
    WIF_BYTE = bytes.fromhex("99")
    GENESIS_HASH = ('0000005f6a28e686f641c616e56182d1'
                    'b43afbe08a223f23bda23cdf9d55b882')
    DESERIALIZER = lib_tx.DeserializerTxTime
    DAEMON = daemon.LegacyRPCDaemon
    TX_COUNT = 1479247
    TX_COUNT_HEIGHT = 749740
    TX_PER_BLOCK = 2
    RPC_PORT = 8885
    REORG_LIMIT = 2000

    @classmethod
    def header_hash(cls, header):
        '''Given a header return the hash.'''
        import x13_hash
        return x13_hash.getPoWHash(header)


class Myriadcoin(AuxPowMixin, Coin):
    NAME = "Myriadcoin"
    SHORTNAME = "XMY"
    NET = "mainnet"
    XPUB_VERBYTES = bytes.fromhex("0488b21e")
    XPRV_VERBYTES = bytes.fromhex("0488ade4")
    P2PKH_VERBYTE = bytes.fromhex("32")
    P2SH_VERBYTES = (bytes.fromhex("09"),)
    WIF_BYTE = bytes.fromhex("b2")
    GENESIS_HASH = ('00000ffde4c020b5938441a0ea3d314b'
                    'f619eff0b38f32f78f7583cffa1ea485')
    DESERIALIZER = lib_tx.DeserializerAuxPowSegWit
    TX_COUNT = 1976629
    TX_COUNT_HEIGHT = 2580356
    TX_PER_BLOCK = 20
    REORG_LIMIT = 2000
    RPC_PORT = 10889


class MyriadcoinTestnet(Myriadcoin):
    NAME = "Myriadcoin"
    SHORTNAME = "XMT"
    NET = "testnet"
    XPUB_VERBYTES = bytes.fromhex("043587cf")
    XPRV_VERBYTES = bytes.fromhex("04358394")
    P2PKH_VERBYTE = bytes.fromhex("58")
    P2SH_VERBYTES = (bytes.fromhex("bc"),)
    WIF_BYTE = bytes.fromhex("ef")
    GENESIS_HASH = ('0000017ce2a79c8bddafbbe47c004aa9'
                    '2b20678c354b34085f62b762084b9788')


# Source: https://github.com/LIMXTEC/BitSend
class Bitsend(Coin):
    NAME = "Bitsend"
    SHORTNAME = "BSD"
    NET = "mainnet"
    XPUB_VERBYTES = bytes.fromhex("0488B21E")
    XPRV_VERBYTES = bytes.fromhex("0488ADE4")
    P2PKH_VERBYTE = bytes.fromhex("66")
    WIF_BYTE = bytes.fromhex("cc")
    GENESIS_HASH = ('0000012e1b8843ac9ce8c18603658eaf'
                    '8895f99d3f5e7e1b7b1686f35e3c087a')
    TX_COUNT = 974672
    TX_COUNT_HEIGHT = 586022
    TX_PER_BLOCK = 2
    RPC_PORT = 8800
    REORG_LIMIT = 1000
    DESERIALIZER = lib_tx.DeserializerSegWit
    XEVAN_TIMESTAMP = 1477958400
    PEERS = [
        'ele1.bitsend.cc s t',
        '51.15.121.233 s t'
    ]

    @classmethod
    def header_hash(cls, header):
        timestamp, = util.unpack_le_uint32_from(header, 68)
        if timestamp > cls.XEVAN_TIMESTAMP:
            import xevan_hash
            return xevan_hash.getPoWHash(header)
        else:
            import x11_hash
            return x11_hash.getPoWHash(header)

    @classmethod
    def genesis_block(cls, block):
        header = cls.block_header(block, 0)
        header_hex_hash = hash_to_hex_str(cls.header_hash(header))
        if header_hex_hash != cls.GENESIS_HASH:
            raise CoinError(f'genesis block has hash {header_hex_hash} '
                            f'expected {cls.GENESIS_HASH}')
        return header + b'\0'


class Ritocoin(Coin):
    NAME = "Ritocoin"
    SHORTNAME = "RITO"
    NET = "mainnet"
    XPUB_VERBYTES = bytes.fromhex("0534E7CA")
    XPRV_VERBYTES = bytes.fromhex("05347EAC")
    P2PKH_VERBYTE = bytes.fromhex("19")
    P2SH_VERBYTES = (bytes.fromhex("69"),)
    GENESIS_HASH = ('00000075e344bdf1c0e433f453764b18'
                    '30a7aa19b2a5213e707502a22b779c1b')
    DESERIALIZER = lib_tx.DeserializerSegWit
    TX_COUNT = 1188090
    TX_COUNT_HEIGHT = 296030
    TX_PER_BLOCK = 3
    RPC_PORT = 8766
    REORG_LIMIT = 55
    PEERS = [
        'electrum-rito.minermore.com s t'
    ]

    @classmethod
    def header_hash(cls, header):
        '''Given a header return the hash.'''
        import x21s_hash
        return x21s_hash.getPoWHash(header)


class Ravencoin(Coin):
    NAME = "Ravencoin"
    SHORTNAME = "RVN"
    NET = "mainnet"
    XPUB_VERBYTES = bytes.fromhex("0488B21E")
    XPRV_VERBYTES = bytes.fromhex("0488ADE4")
    P2PKH_VERBYTE = bytes.fromhex("3C")
    P2SH_VERBYTES = (bytes.fromhex("7A"),)
    GENESIS_HASH = ('0000006b444bc2f2ffe627be9d9e7e7a'
                    '0730000870ef6eb6da46c8eae389df90')
    DESERIALIZER = lib_tx.DeserializerSegWit
    X16RV2_ACTIVATION_TIME = 1569945600   # algo switch to x16rv2 at this timestamp
    KAWPOW_ACTIVATION_TIME = 1588788000  # kawpow algo activation time
    KAWPOW_ACTIVATION_HEIGHT = 1219736
    KAWPOW_HEADER_SIZE = 120
    TX_COUNT = 5626682
    TX_COUNT_HEIGHT = 887000
    TX_PER_BLOCK = 6
    RPC_PORT = 8766
    REORG_LIMIT = 100
    PEERS = [
    ]

    @classmethod
    def static_header_offset(cls, height):
        '''Given a header height return its offset in the headers file.'''
        if cls.KAWPOW_ACTIVATION_HEIGHT < 0 or height <= cls.KAWPOW_ACTIVATION_HEIGHT:
            result = height * cls.BASIC_HEADER_SIZE
        else:  # RVN block header size increased with kawpow fork
            baseoffset = cls.KAWPOW_ACTIVATION_HEIGHT * cls.BASIC_HEADER_SIZE
            result = baseoffset + ((height-cls.KAWPOW_ACTIVATION_HEIGHT) * cls.KAWPOW_HEADER_SIZE)
        return result

    @classmethod
    def header_hash(cls, header):
        '''Given a header return the hash.'''
        timestamp = util.unpack_le_uint32_from(header, 68)[0]
        assert cls.KAWPOW_ACTIVATION_TIME > 0

        def reverse_bytes(data):
            b = bytearray(data)
            b.reverse()
            return bytes(b)

        if timestamp >= cls.KAWPOW_ACTIVATION_TIME:
            import kawpow
            nNonce64 = util.unpack_le_uint64_from(header, 80)[0]  # uint64_t
            mix_hash = reverse_bytes(header[88:120])  # uint256

            header_hash = reverse_bytes(double_sha256(header[:80]))

            final_hash = reverse_bytes(kawpow.light_verify(header_hash, mix_hash, nNonce64))
            return final_hash

        elif timestamp >= cls.X16RV2_ACTIVATION_TIME:
            import x16rv2_hash
            return x16rv2_hash.getPoWHash(header)
        else:
            import x16r_hash
            return x16r_hash.getPoWHash(header)


class RavencoinTestnet(Ravencoin):
    NET = "testnet"
    XPUB_VERBYTES = bytes.fromhex("043587CF")
    XPRV_VERBYTES = bytes.fromhex("04358394")
    P2PKH_VERBYTE = bytes.fromhex("6F")
    P2SH_VERBYTES = (bytes.fromhex("C4"),)
    WIF_BYTE = bytes.fromhex("EF")
    GENESIS_HASH = ('000000ecfc5e6324a079542221d00e10'
                    '362bdc894d56500c414060eea8a3ad5a')
    X16RV2_ACTIVATION_TIME = 1567533600
    KAWPOW_ACTIVATION_HEIGHT = 231544
    KAWPOW_ACTIVATION_TIME = 1585159200
    TX_COUNT = 496158
    TX_COUNT_HEIGHT = 420500
    TX_PER_BLOCK = 1
    RPC_PORT = 18766
    PEER_DEFAULT_PORTS = {'t': '50003', 's': '50004'}
    REORG_LIMIT = 100
    PEERS = [
    ]


class Bolivarcoin(Coin):
    NAME = "Bolivarcoin"
    SHORTNAME = "BOLI"
    NET = "mainnet"
    XPUB_VERBYTES = bytes.fromhex("0488B21E")
    XPRV_VERBYTES = bytes.fromhex("0488ADE4")
    P2PKH_VERBYTE = bytes.fromhex("55")
    P2SH_VERBYTES = (bytes.fromhex("05"),)
    WIF_BYTE = bytes.fromhex("D5")
    GENESIS_HASH = ('00000e4fc293a1912b9d73cbb8d8f727'
                    '0007a7d84382f1370661e65d5d57b1f6')
    TX_COUNT = 1082515
    TX_COUNT_HEIGHT = 540410
    TX_PER_BLOCK = 10
    RPC_PORT = 3563
    REORG_LIMIT = 800
    PEERS = []
    SESSIONCLS = DashElectrumX
    DAEMON = daemon.DashDaemon

    @classmethod
    def header_hash(cls, header):
        '''Given a header return the hash.'''
        import x11_hash
        return x11_hash.getPoWHash(header)


class Onixcoin(Coin):
    NAME = "Onixcoin"
    SHORTNAME = "ONX"
    NET = "mainnet"
    XPUB_VERBYTES = bytes.fromhex("0488B21E")
    XPRV_VERBYTES = bytes.fromhex("0488ADE4")
    P2PKH_VERBYTE = bytes.fromhex("4B")
    GENESIS_HASH = ('000007140b7a6ca0b64965824f5731f6'
                    'e86daadf19eb299033530b1e61236e43')
    TX_COUNT = 431808
    TX_COUNT_HEIGHT = 321132
    TX_PER_BLOCK = 10
    RPC_PORT = 41019
    REORG_LIMIT = 800
    PEERS = []
    SESSIONCLS = DashElectrumX
    DAEMON = daemon.DashDaemon

    @classmethod
    def header_hash(cls, header):
        '''Given a header return the hash.'''
        import x11_hash
        return x11_hash.getPoWHash(header)


class Electra(Coin):
    NAME = "Electra"
    SHORTNAME = "ECA"
    NET = "mainnet"
    XPUB_VERBYTES = bytes.fromhex("0488b21e")
    XPRV_VERBYTES = bytes.fromhex("0488ade4")
    P2PKH_VERBYTE = bytes.fromhex("21")
    P2SH_VERBYTES = (bytes.fromhex("28"),)
    WIF_BYTE = bytes.fromhex("A1")
    GENESIS_HASH = ('00000f98da995de0ef1665c7d3338687'
                    '923c1199230a44ecbdb5cec9306e4f4e')
    RPC_PORT = 5788
    TX_COUNT = 615729
    TX_COUNT_HEIGHT = 205243
    TX_PER_BLOCK = 3
    REORG_LIMIT = 100
    DESERIALIZER = lib_tx.DeserializerElectra

    @classmethod
    def header_hash(cls, header):
        '''Given a header return the hash.'''
        version, = util.unpack_le_uint32_from(header)
        import nist5_hash

        if version != 8:
            return nist5_hash.getPoWHash(header)
        else:
            return double_sha256(header)


class ECCoin(Coin):
    NAME = "ECCoin"
    SHORTNAME = "ECC"
    NET = "mainnet"
    DESERIALIZER = lib_tx.DeserializerECCoin
    XPUB_VERBYTES = bytes.fromhex("0488b21e")
    XPRV_VERBYTES = bytes.fromhex("0488ade4")
    P2PKH_VERBYTE = bytes.fromhex("21")
    P2SH_VERBYTES = (bytes.fromhex("08"),)
    GENESIS_HASH = 'a60ac43c88dbc44b826cf315352a8a7b373d2af8b6e1c4c4a0638859c5e9ecd1'
    TX_COUNT = 4661197
    TX_COUNT_HEIGHT = 2114846
    TX_PER_BLOCK = 10
    VALUE_PER_COIN = 1000000
    RPC_PORT = 19119

    @classmethod
    def header_hash(cls, header):
        # Requires OpenSSL 1.1.0+
        from hashlib import scrypt
        return scrypt(header, salt=header, n=1024, r=1, p=1, dklen=32)


class Bellcoin(Coin):
    NAME = "Bellcoin"
    SHORTNAME = "BELL"
    NET = "mainnet"
    XPUB_VERBYTES = bytes.fromhex("0488b21e")
    XPRV_VERBYTES = bytes.fromhex("0488ade4")
    P2PKH_VERBYTE = bytes.fromhex("19")
    P2SH_VERBYTES = (bytes.fromhex("55"),)
    WIF_BYTE = bytes.fromhex("80")
    GENESIS_HASH = ('000008f3b6bd10c2d03b06674a006b8d'
                    '9731f6cb58179ef1eee008cee2209603')
    DESERIALIZER = lib_tx.DeserializerSegWit
    TX_COUNT = 264129
    TX_COUNT_HEIGHT = 219574
    TX_PER_BLOCK = 5
    RPC_PORT = 25252
    REORG_LIMIT = 1000
    PEERS = [
        'bell.electrumx.japanesecoin-pool.work s t',
        'bell.streetcrypto7.com s t',
    ]

    @classmethod
    def header_hash(cls, header):
        '''Given a header return the hash.'''
        import bell_yespower
        return bell_yespower.getPoWHash(header)


class CPUchain(Coin):
    NAME = "CPUchain"
    SHORTNAME = "CPU"
    NET = "mainnet"
    P2PKH_VERBYTE = bytes.fromhex("1C")
    P2SH_VERBYTES = (bytes.fromhex("1E"),)
    GENESIS_HASH = ('000024d8766043ea0e1c9ad42e7ea4b5'
                    'fdb459887bd80b8f9756f3d87e128f12')
    DESERIALIZER = lib_tx.DeserializerSegWit
    TX_COUNT = 4471
    TX_COUNT_HEIGHT = 3491
    TX_PER_BLOCK = 2
    RPC_PORT = 19707
    REORG_LIMIT = 1000
    PEERS = [
        'electrumx.cpuchain.org s t',
    ]

    @classmethod
    def header_hash(cls, header):
        '''Given a header return the hash.'''
        import cpupower
        return cpupower.getPoWHash(header)


class Xaya(NameIndexMixin, AuxPowMixin, Coin):
    NAME = "Xaya"
    SHORTNAME = "CHI"
    NET = "mainnet"
    XPUB_VERBYTES = bytes.fromhex("0488b21e")
    XPRV_VERBYTES = bytes.fromhex("0488ade4")
    P2PKH_VERBYTE = bytes.fromhex("1c")
    P2SH_VERBYTES = (bytes.fromhex("1e"),)
    WIF_BYTE = bytes.fromhex("82")
    GENESIS_HASH = ('e5062d76e5f50c42f493826ac9920b63'
                    'a8def2626fd70a5cec707ec47a4c4651')
    TX_COUNT = 1147749
    TX_COUNT_HEIGHT = 1030000
    TX_PER_BLOCK = 2
    DESERIALIZER = lib_tx.DeserializerXaya
    TRUNCATED_HEADER_SIZE = 80 + 5
    RPC_PORT = 8396
    PEERS = [
        'seeder.xaya.io s50002',
        'xaya.domob.eu s50002',
    ]

    # Op-codes for name operations
    OP_NAME_REGISTER = OpCodes.OP_1
    OP_NAME_UPDATE = OpCodes.OP_2

    # Valid name prefixes.
    NAME_REGISTER_OPS = [OP_NAME_REGISTER, "name", -1, OpCodes.OP_2DROP,
                         OpCodes.OP_DROP]
    NAME_UPDATE_OPS = [OP_NAME_UPDATE, "name", -1, OpCodes.OP_2DROP,
                       OpCodes.OP_DROP]
    NAME_OPERATIONS = (
        NAME_REGISTER_OPS,
        NAME_UPDATE_OPS,
    )

    @classmethod
    def genesis_block(cls, block):
        super().genesis_block(block)

        # In Xaya, the genesis block's coinbase is spendable.  Thus unlike
        # the generic genesis_block() method, we return the full block here.
        return block


class XayaTestnet(Xaya):
    SHORTNAME = "XCH"
    NET = "testnet"
    P2PKH_VERBYTE = bytes.fromhex("58")
    P2SH_VERBYTES = (bytes.fromhex("5a"),)
    WIF_BYTE = bytes.fromhex("e6")
    GENESIS_HASH = ('5195fc01d0e23d70d1f929f21ec55f47'
                    'e1c6ea1e66fae98ee44cbbc994509bba')
    TX_COUNT = 51557
    TX_COUNT_HEIGHT = 49000
    TX_PER_BLOCK = 1
    RPC_PORT = 18396
    PEERS = []


class XayaRegtest(XayaTestnet):
    NET = "regtest"
    GENESIS_HASH = ('6f750b36d22f1dc3d0a6e483af453010'
                    '22646dfc3b3ba2187865f5a7d6d83ab1')
    RPC_PORT = 18493

# Source: https://github.com/GZR0/GRZ0


class GravityZeroCoin(ScryptMixin, Coin):
    NAME = "GravityZeroCoin"
    SHORTNAME = "GZRO"
    NET = "mainnet"
    P2PKH_VERBYTE = bytes.fromhex("26")
    WIF_BYTE = bytes.fromhex("26")
    GENESIS_HASH = '0000028bfbf9ccaed8f28b3ca6b3ffe6b65e29490ab0e4430679bf41cc7c164f'
    DAEMON = daemon.FakeEstimateLegacyRPCDaemon
    TX_COUNT = 100
    TX_COUNT_HEIGHT = 747635
    TX_PER_BLOCK = 2
    RPC_PORT = 36442
    ESTIMATE_FEE = 0.01
    RELAY_FEE = 0.01


class Simplicity(Coin):
    NAME = "Simplicity"
    SHORTNAME = "SPL"
    NET = "mainnet"
    XPUB_VERBYTES = bytes.fromhex("0444d5bc")
    XPRV_VERBYTES = bytes.fromhex("0444f0a3")
    P2PKH_VERBYTE = bytes.fromhex("12")
    P2SH_VERBYTE = bytes.fromhex("3b")
    WIF_BYTE = bytes.fromhex("5d")
    GENESIS_HASH = 'f4bbfc518aa3622dbeb8d2818a606b82c2b8b1ac2f28553ebdb6fc04d7abaccf'
    RPC_PORT = 11958
    TX_COUNT = 1726548
    TX_COUNT_HEIGHT = 1040000
    TX_PER_BLOCK = 5
    REORG_LIMIT = 100
    DESERIALIZER = lib_tx.DeserializerSimplicity

    @classmethod
    def header_hash(cls, header):
        '''Given a header return the hash.'''
        version, = util.unpack_le_uint32_from(header)

        if version < 2:
            import quark_hash
            return quark_hash.getPoWHash(header)
        else:
            return double_sha256(header)


class Myce(Coin):
    NAME = "Myce"
    SHORTNAME = "YCE"
    NET = "mainnet"
    XPUB_VERBYTES = bytes.fromhex("0488b21e")
    XPRV_VERBYTES = bytes.fromhex("0488ade4")
    P2PKH_VERBYTE = bytes.fromhex("32")
    P2SH_VERBYTE = bytes.fromhex("55")
    WIF_BYTE = bytes.fromhex("99")
    GENESIS_HASH = '0000c74cc66c72cb1a327c5c1d4893ae5276aa50be49fb23cec21df1a2f20d87'
    RPC_PORT = 23512
    TX_COUNT = 1568977
    TX_COUNT_HEIGHT = 774450
    TX_PER_BLOCK = 3
    REORG_LIMIT = 100
    DESERIALIZER = lib_tx.DeserializerSimplicity

    @classmethod
    def header_hash(cls, header):
        '''Given a header return the hash.'''
        version, = util.unpack_le_uint32_from(header)

        if version < 7:
            # Requires OpenSSL 1.1.0+
            from hashlib import scrypt
            return scrypt(header, salt=header, n=1024, r=1, p=1, dklen=32)
        else:
            return double_sha256(header)


class Navcoin(Coin):
    NAME = "Navcoin"
    SHORTNAME = "NAV"
    NET = "mainnet"
    XPUB_VERBYTES = bytes.fromhex("0488b21e")
    XPRV_VERBYTES = bytes.fromhex("0488ade4")
    P2PKH_VERBYTE = bytes.fromhex("35")
    P2SH_VERBYTES = (bytes.fromhex("55"),)
    WIF_BYTE = bytes.fromhex("96")
    GENESIS_HASH = ('00006a4e3e18c71c6d48ad6c261e2254'
                    'fa764cf29607a4357c99b712dfbb8e6a')
    DESERIALIZER = lib_tx.DeserializerTxTimeSegWitNavCoin
    TX_COUNT = 137641
    TX_COUNT_HEIGHT = 3649662
    TX_PER_BLOCK = 2
    RPC_PORT = 44444
    REORG_LIMIT = 1000

    @classmethod
    def header_hash(cls, header):
        if int.from_bytes(header[:4], "little") > 6:
            return double_sha256(header)
        else:
            import x13_hash
            return x13_hash.getPoWHash(header)


class Primecoin(PrimeChainPowMixin, Coin):
    NAME = "Primecoin"
    SHORTNAME = "XPM"
    NET = "mainnet"
    P2PKH_VERBYTE = bytes.fromhex("17")
    P2SH_VERBYTES = (bytes.fromhex("53"),)
    WIF_BYTE = bytes.fromhex("97")
    GENESIS_HASH = ('963d17ba4dc753138078a2f56afb3af9'
                    '674e2546822badff26837db9a0152106')
    DAEMON = daemon.FakeEstimateFeeDaemon
    ESTIMATE_FEE = 1.
    TX_COUNT = 7138730
    TX_COUNT_HEIGHT = 3639500
    TX_PER_BLOCK = 2
    RPC_PORT = 9912
    REORG_LIMIT = 5000
    PEERS = [
        'electrumx.primecoin.org s t',
    ]


class PrimecoinTestnet(Primecoin):
    NAME = "PrimecoinTestnet"
    SHORTNAME = "tXPM"
    NET = "testnet"
    P2PKH_VERBYTE = bytes.fromhex("6f")
    P2SH_VERBYTES = (bytes.fromhex("c4"),)
    WIF_BYTE = bytes.fromhex("ef")
    GENESIS_HASH = ('221156cf301bc3585e72de34fe1efdb6'
                    'fbd703bc27cfc468faa1cdd889d0efa0')
    RPC_PORT = 9914
    PEERS = [
        'electrumx.testnet.primecoin.org t',
    ]


class Unobtanium(AuxPowMixin, Coin):
    NAME = "Unobtanium"
    SHORTNAME = "UNO"
    NET = "mainnet"
    XPUB_VERBYTES = bytes.fromhex("0488B21E")
    XPRV_VERBYTES = bytes.fromhex("0488ADE4")
    P2PKH_VERBYTE = bytes.fromhex("82")
    P2SH_VERBYTES = (bytes.fromhex("1e"),)
    WIF_BYTE = bytes.fromhex("e0")
    GENESIS_HASH = ('000004c2fc5fffb810dccc197d603690'
                    '099a68305232e552d96ccbe8e2c52b75')
    TX_COUNT = 1
    TX_COUNT_HEIGHT = 1
    TX_PER_BLOCK = 1
    RPC_PORT = 65535
    REORG_LIMIT = 5000


class Linx(Coin):
    NAME = "Linx"
    SHORTNAME = "LINX"
    NET = "mainnet"
    P2PKH_VERBYTE = bytes.fromhex("4b")
    P2SH_VERBYTES = (bytes.fromhex("05"),)
    WIF_BYTE = bytes.fromhex("cb")
    GENESIS_HASH = ('3bafea350a70f75e7a1cd279999faed7'
                    '1a51852aae88fed3c38553cecc810a92')
    TX_COUNT = 1
    TX_COUNT_HEIGHT = 1
    TX_PER_BLOCK = 1
    RPC_PORT = 9381
    REORG_LIMIT = 5000


class Flashcoin(Coin):
    NAME = "Flashcoin"
    SHORTNAME = "FLASH"
    NET = "mainnet"
    P2PKH_VERBYTE = bytes.fromhex("44")
    P2SH_VERBYTES = (bytes.fromhex("82"),)
    WIF_BYTE = bytes.fromhex("c4")
    GENESIS_HASH = ('aa0cf4f5ce0a3c550ce5674c1e808c41'
                    '7cf5077b4e95bda1d6fbaeaf4258972b')
    TX_COUNT = 1
    TX_COUNT_HEIGHT = 1
    TX_PER_BLOCK = 1
    RPC_PORT = 9385
    REORG_LIMIT = 5000


class Defcoin(Coin):
    NAME = "Defcoin"
    SHORTNAME = "DEFC"
    NET = "mainnet"
    P2PKH_VERBYTE = bytes.fromhex("1e")
    P2SH_VERBYTES = bytes.fromhex("05")
    WIF_BYTE = bytes.fromhex("9e")
    GENESIS_HASH = ('192047379f33ffd2bbbab3d53b9c4b9e'
                    '9b72e48f888eadb3dcf57de95a6038ad')
    TX_COUNT = 1
    TX_COUNT_HEIGHT = 1
    TX_PER_BLOCK = 1
    RPC_PORT = 9386
    REORG_LIMIT = 5000


class Auroracoin(Coin):
    NAME = "Auroracoin"
    SHORTNAME = "AUR"
    NET = "mainnet"
    P2PKH_VERBYTE = bytes.fromhex("17")
    P2SH_VERBYTES = bytes.fromhex("05")
    WIF_BYTE = bytes.fromhex("b0")
    GENESIS_HASH = ('2a8e100939494904af825b488596ddd5'
                    '36b3a96226ad02e0f7ab7ae472b27a8e')
    TX_COUNT = 2800000
    TX_COUNT_HEIGHT = 2778987
    TX_PER_BLOCK = 1
    RPC_PORT = 12341
    REORG_LIMIT = 5000


class Smileycoin(Coin):
    NAME = "Smileycoin"
    SHORTNAME = "SMLY"
    NET = "mainnet"
    P2PKH_VERBYTE = bytes.fromhex("19")
    P2SH_VERBYTES = bytes.fromhex("05")
    WIF_BYTE = bytes.fromhex("b0")
    GENESIS_HASH = ('660f734cf6c6d16111bde201bbd21228'
                    '73f2f2c078b969779b9d4c99732354fd')
    TX_COUNT = 1
    TX_COUNT_HEIGHT = 1
    TX_PER_BLOCK = 1
    RPC_PORT = 9388
    REORG_LIMIT = 5000


class Iop(Coin):
    NAME = "Iop"
    SHORTNAME = "IOP"
    NET = "mainnet"
    P2PKH_VERBYTE = bytes.fromhex("75")
    P2SH_VERBYTES = (bytes.fromhex("AE"),)
    WIF_BYTE = bytes.fromhex("31")
    GENESIS_HASH = ('00000000bf5f2ee556cb9be8be64e077'
                    '6af14933438dbb1af72c41bfb6c82db3')
    DESERIALIZER = lib_tx.DeserializerSegWit
    TX_COUNT = 1
    TX_COUNT_HEIGHT = 1
    TX_PER_BLOCK = 1
    RPC_PORT = 8337
    REORG_LIMIT = 5000


class Egulden(Coin):
    NAME = "Egulden"
    SHORTNAME = "EFL"
    NET = "mainnet"
    P2PKH_VERBYTE = bytes.fromhex("30")
    P2SH_VERBYTES = (bytes.fromhex("05"),)
    WIF_BYTE = bytes.fromhex("b0")
    GENESIS_HASH = ('6d39f28ad01a7edd3e2374b355cf8c7f'
                    '8dbc1c5e4596ad3642fa6d10c2599217')
    TX_COUNT = 13336629
    TX_COUNT_HEIGHT = 1268206
    TX_PER_BLOCK = 10
    RPC_PORT = 9402
    REORG_LIMIT = 5000


class Ixcoin(AuxPowMixin, Coin):
    NAME = "ixcoin"
    SHORTNAME = "IXC"
    NET = "mainnet"
    P2PKH_VERBYTE = bytes.fromhex("8a")
    P2SH_VERBYTES = (bytes.fromhex("05"),)
    WIF_BYTE = bytes.fromhex("80")
    GENESIS_HASH = ('0000000001534ef8893b025b9c1da672'
                    '50285e35c9f76cae36a4904fdf72c591')
    TX_COUNT = 1
    TX_COUNT_HEIGHT = 1
    TX_PER_BLOCK = 1
    RPC_PORT = 9406
    REORG_LIMIT = 5000


class Batacoin(Coin):
    NAME = "bata"
    SHORTNAME = "BTA"
    NET = "mainnet"
    P2PKH_VERBYTE = bytes.fromhex("19")
    P2SH_VERBYTES = (bytes.fromhex("05"),)
    WIF_BYTE = bytes.fromhex("99")
    GENESIS_HASH = ('b4bee36fd54a6176fd832f462641415c'
                    '142d50e4b378f71c041870c2b1186bc8')
    DESERIALIZER = lib_tx.DeserializerSegWit
    TX_COUNT = 1
    TX_COUNT_HEIGHT = 1
    TX_PER_BLOCK = 1
    RPC_PORT = 9412
    REORG_LIMIT = 5000


class Digitalcoin(Coin):
    NAME = "digitalcoin"
    SHORTNAME = "DGC"
    NET = "mainnet"
    P2PKH_VERBYTE = bytes.fromhex("1e")
    P2SH_VERBYTES = (bytes.fromhex("05"),)
    WIF_BYTE = bytes.fromhex("9e")
    GENESIS_HASH = ('5e039e1ca1dbf128973bf6cff98169e4'
                    '0a1b194c3b91463ab74956f413b2f9c8')
    TX_COUNT = 1
    TX_COUNT_HEIGHT = 1
    TX_PER_BLOCK = 1
    RPC_PORT = 9413
    REORG_LIMIT = 5000


class Cannacoin(Coin):
    NAME = "cannacoin"
    SHORTNAME = "CCN"
    NET = "mainnet"
    P2PKH_VERBYTE = bytes.fromhex("1C")
    P2SH_VERBYTES = (bytes.fromhex("05"),)
    WIF_BYTE = bytes.fromhex("bd")
    GENESIS_HASH = ('f1b4cdf03c86099a0758f1c018d1a10b'
                    'f05afab436c92b93b42bb88970de9821')
    DESERIALIZER = lib_tx.DeserializerReddcoin
    TX_COUNT = 1
    TX_COUNT_HEIGHT = 1
    TX_PER_BLOCK = 1
    RPC_PORT = 1234
    REORG_LIMIT = 5000


class Europecoin(Coin):
    NAME = "europecoin"
    SHORTNAME = "ERC"
    NET = "mainnet"
    P2PKH_VERBYTE = bytes.fromhex("21")
    P2SH_VERBYTES = (bytes.fromhex("05"),)
    WIF_BYTE = bytes.fromhex("a8")
    GENESIS_HASH = ('000d0da26987ead011c5d568e627f7e3'
                    'd4a4f83a0b280b1134d8e7e366377f9a')
    BASIC_HEADER_SIZE = 88
    TX_COUNT = 1
    TX_COUNT_HEIGHT = 1
    TX_PER_BLOCK = 1
    RPC_PORT = 9412
    REORG_LIMIT = 5000


class Adcoin(Coin):
    NAME = "Adcoin"
    SHORTNAME = "ACC"
    NET = "mainnet"
    P2PKH_VERBYTE = bytes.fromhex("1e")
    P2SH_VERBYTES = (bytes.fromhex("0d"),)
    WIF_BYTE = bytes.fromhex("97")
    GENESIS_HASH = ('000000fc5276647fd959f718c9526f87'
                    'f4858c4ef62f2e29d3772e4e37040a25')

    BASIC_HEADER_SIZE = 112
    TX_COUNT = 1
    TX_COUNT_HEIGHT = 1
    TX_PER_BLOCK = 1
    RPC_PORT = 9416
    REORG_LIMIT = 5000


class Lynx(Coin):
    NAME = "Lynx"
    SHORTNAME = "LYNX"
    NET = "mainnet"
    P2PKH_VERBYTE = bytes.fromhex("2d")
    P2SH_VERBYTES = (bytes.fromhex("16"),)
    WIF_BYTE = bytes.fromhex("ad")
    GENESIS_HASH = ('984b30fc9bb5e5ff424ad7f4ec193053'
                    '8a7b14a2d93e58ad7976c23154ea4a76')
    DESERIALIZER = lib_tx.DeserializerSegWit
    TX_COUNT = 1
    TX_COUNT_HEIGHT = 1
    TX_PER_BLOCK = 1
    RPC_PORT = 9139
    REORG_LIMIT = 5000


class LitecoinCash(Coin):
    NAME = "LitecoinCash"
    SHORTNAME = "LCC"
    NET = "mainnet"
    P2PKH_VERBYTE = bytes.fromhex("1c")
    P2SH_VERBYTES = (bytes.fromhex("32"), bytes.fromhex("05"))
    WIF_BYTE = bytes.fromhex("b0")
    GENESIS_HASH = ('12a765e31ffd4059bada1e25190f6e98'
                    'c99d9714d334efa41a195a7e7e04bfe2')
    DESERIALIZER = lib_tx.DeserializerSegWit
    TX_COUNT = 1
    TX_COUNT_HEIGHT = 1
    TX_PER_BLOCK = 1
    RPC_PORT = 9140
    REORG_LIMIT = 5000


class BitcoinPrivate(EquihashMixin, Coin):
    NAME = "BitcoinPrivate"
    SHORTNAME = "BTCP"
    NET = "mainnet"
    P2PKH_VERBYTE = bytes.fromhex("1325")
    P2SH_VERBYTES = (bytes.fromhex("13AF"),)
    WIF_BYTE = bytes.fromhex("80")
    GENESIS_HASH = ('0007104ccda289427919efc39dc9e4d4'
                    '99804b7bebc22df55f8b834301260602')
    DESERIALIZER = lib_tx.DeserializerZcash
    TX_COUNT = 329196
    TX_COUNT_HEIGHT = 68379
    TX_PER_BLOCK = 5
    RPC_PORT = 9335
    REORG_LIMIT = 5000


class Aryacoin(Coin):
    NAME = "aryacoin"
    SHORTNAME = "AYA"
    NET = "mainnet"
    XPUB_VERBYTES = bytes.fromhex("019d9cfe")
    XPRV_VERBYTES = bytes.fromhex("019da462")
    P2PKH_VERBYTE = bytes.fromhex("17")
    P2SH_VERBYTES = (bytes.fromhex("6f"),)
    WIF_BYTE = bytes.fromhex("b0")
    GENESIS_HASH = ('b553727635006d7faade229d152482df'
                    'b9da7822d41cf0cad9ffa82a54f67803')
    DESERIALIZER = lib_tx.DeserializerSegWit
    TX_COUNT = 1
    TX_COUNT_HEIGHT = 1
    TX_PER_BLOCK = 10
    RPC_PORT = 9151
    REORG_LIMIT = 800


class Donu(Coin):
    NAME = "donu"
    SHORTNAME = "DONU"
    NET = "mainnet"
    P2PKH_VERBYTE = bytes.fromhex("35")
    P2SH_VERBYTES = (bytes.fromhex("05"),)
    WIF_BYTE = bytes.fromhex("b1")
    XPUB_VERBYTES = bytes.fromhex("0488B21E")
    XPRV_VERBYTES = bytes.fromhex("0488ADE4")
    GENESIS_HASH = ('5f7f26e24291f5be2351e1dcdab18bf9'
                    '4cee718940e6b9f2fbb46227434c3f12')
    DESERIALIZER = lib_tx.DeserializerSegWit
    TX_COUNT = 1
    TX_COUNT_HEIGHT = 1
    TX_PER_BLOCK = 10
    RPC_PORT = 26381
    REORG_LIMIT = 800


class Quebecoin(AuxPowMixin, Coin):
    NAME = "Quebecoin"
    SHORTNAME = "QBC"
    NET = "mainnet"
    XPUB_VERBYTES = bytes.fromhex("0488b21e")
    XPRV_VERBYTES = bytes.fromhex("0488ade4")
    P2PKH_VERBYTE = bytes.fromhex("3a")
    P2SH_VERBYTES = (bytes.fromhex("05"),)
    WIF_BYTE = bytes.fromhex("ba")
    GENESIS_HASH = ('000008c2d57759af6462352ee9f4923d'
                    '97401cb599a9318e6595a2a74c26ea74')
    DESERIALIZER = lib_tx.DeserializerAuxPowSegWit
    TX_COUNT = 1
    TX_COUNT_HEIGHT = 1
    TX_PER_BLOCK = 20
    REORG_LIMIT = 2000
    RPC_PORT = 10890
<<<<<<< HEAD
    
class Powerblockcoin(NameIndexMixin, AuxPowMixin, Coin):
    NAME = "Powerblockcoin"
    SHORTNAME = "PBC"
    NET = "mainnet"
    XPUB_VERBYTES = bytes.fromhex("0488b21e")
    XPRV_VERBYTES = bytes.fromhex("0488ade4")
    P2PKH_VERBYTE = bytes.fromhex("3c")
    P2SH_VERBYTES = (bytes.fromhex("55"),)
    WIF_BYTE = bytes.fromhex("bc")
    GENESIS_HASH = ('00000000a9eab671c3f2753a9d21e449'
                    'b3c12a1fd62b3a9c388e580617e5a363')
    DESERIALIZER = lib_tx.DeserializerAuxPowSegWit
    TX_COUNT = 11000
    TX_COUNT_HEIGHT = 11000
    TX_PER_BLOCK = 1
    RPC_PORT = 47776

    BLOCK_PROCESSOR = block_proc.NameIndexBlockProcessor

    # Name opcodes
    OP_NAME_NEW = OpCodes.OP_1
    OP_NAME_FIRSTUPDATE = OpCodes.OP_2
    OP_NAME_UPDATE = OpCodes.OP_3

    # Valid name prefixes.
    NAME_NEW_OPS = [OP_NAME_NEW, -1, OpCodes.OP_2DROP]
    NAME_FIRSTUPDATE_OPS = [OP_NAME_FIRSTUPDATE, "name", -1, -1,
                            OpCodes.OP_2DROP, OpCodes.OP_2DROP]
    NAME_UPDATE_OPS = [OP_NAME_UPDATE, "name", -1, OpCodes.OP_2DROP,
                       OpCodes.OP_DROP]
    NAME_OPERATIONS = (
        NAME_NEW_OPS,
        NAME_FIRSTUPDATE_OPS,
        NAME_UPDATE_OPS,
    )
=======


class Beyondcoin(Coin):
    NAME = "Beyondcoin"
    SHORTNAME = "BYND"
    NET = "mainnet"
    XPUB_VERBYTES = bytes.fromhex("ff88b21e")
    XPRV_VERBYTES = bytes.fromhex("ff88ade4")
    P2PKH_VERBYTE = bytes.fromhex("19")
    P2SH_VERBYTES = [bytes.fromhex("1a"), bytes.fromhex("05")]
    WIF_BYTE = bytes.fromhex("b0")
    GENESIS_HASH = ('0a9e3b5fce3aee6e04f06dfd6ad380a6'
                    'c0f9d8420f53a4ca97845756ee5d56e7')
    DESERIALIZER = lib_tx.DeserializerSegWit
    TX_COUNT = 287000
    TX_COUNT_HEIGHT = 133700
    TX_PER_BLOCK = 2
    RPC_PORT = 10332
    REORG_LIMIT = 5000
>>>>>>> a6cb22aa
<|MERGE_RESOLUTION|>--- conflicted
+++ resolved
@@ -3890,8 +3890,8 @@
     TX_PER_BLOCK = 20
     REORG_LIMIT = 2000
     RPC_PORT = 10890
-<<<<<<< HEAD
-    
+
+
 class Powerblockcoin(NameIndexMixin, AuxPowMixin, Coin):
     NAME = "Powerblockcoin"
     SHORTNAME = "PBC"
@@ -3927,7 +3927,6 @@
         NAME_FIRSTUPDATE_OPS,
         NAME_UPDATE_OPS,
     )
-=======
 
 
 class Beyondcoin(Coin):
@@ -3947,4 +3946,3 @@
     TX_PER_BLOCK = 2
     RPC_PORT = 10332
     REORG_LIMIT = 5000
->>>>>>> a6cb22aa
