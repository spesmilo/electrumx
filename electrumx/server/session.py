--- conflicted
+++ resolved
@@ -1883,7 +1883,6 @@
 
 
 class NameIndexAuxPoWElectrumX(NameIndexElectrumX, AuxPoWElectrumX):
-<<<<<<< HEAD
     pass
 
 
@@ -1911,6 +1910,3 @@
             result.updaate(await self._merkle_proof(cp_height, last_height))
         self.bump_cost(cost)
         return result
-=======
-    pass
->>>>>>> cd30f024
