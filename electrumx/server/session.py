--- conflicted
+++ resolved
@@ -863,19 +863,10 @@
             await self._refresh_hsub_results(height)
 
         for session in self.sessions:
-<<<<<<< HEAD
-            coro = session.notify(
-                touched_hashxs=touched_hashxs,
-                touched_outpoints=touched_outpoints,
-                height_changed=height_changed,
-            )
-            await self._task_group.spawn(coro)
-=======
             if self._task_group.joined:  # this can happen during shutdown
                 self.logger.warning(f"task group already terminated. not notifying sessions.")
                 return
             await self._task_group.spawn(session.notify, touched, height_changed)
->>>>>>> fb037fbd
 
     def _ip_addr_group_name(self, session) -> Optional[str]:
         host = session.remote_address().host
@@ -1133,15 +1124,6 @@
         self.mempool_hashX_statuses.pop(hashX, None)
         return self.hashX_subs.pop(hashX, None)
 
-<<<<<<< HEAD
-    async def notify(
-            self,
-            *,
-            touched_hashxs: Set[bytes],
-            touched_outpoints: Set[Tuple[bytes, int]],
-            height_changed: bool,
-    ):
-=======
     async def notify(self, touched, height_changed):
         '''Wrap _notify_inner; websockets raises exceptions for unclear reasons.'''
         try:
@@ -1154,7 +1136,6 @@
             self.logger.exception('unexpected exception notifying client')
 
     async def _notify_inner(self, touched, height_changed):
->>>>>>> fb037fbd
         '''Notify the client about changes to touched addresses (from mempool
         updates or new blocks) and height.
         '''
@@ -1986,25 +1967,9 @@
             'protx.info': self.protx_info,
         })
 
-<<<<<<< HEAD
-    async def notify(
-            self,
-            *,
-            touched_hashxs: Set[bytes],
-            touched_outpoints: Set[Tuple[bytes, int]],
-            height_changed: bool,
-    ):
-        '''Notify the client about changes in masternode list.'''
-        await super().notify(
-            touched_hashxs=touched_hashxs,
-            touched_outpoints=touched_outpoints,
-            height_changed=height_changed,
-        )
-=======
     async def _notify_inner(self, touched, height_changed):
         '''Notify the client about changes in masternode list.'''
         await super()._notify_inner(touched, height_changed)
->>>>>>> fb037fbd
         for mn in self.mns.copy():
             status = await self.daemon_request('masternode_list',
                                                ('status', mn))
