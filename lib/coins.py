# Copyright (c) 2016-2017, Neil Booth
# Copyright (c) 2017, the ElectrumX authors
#
# All rights reserved.
#
# The MIT License (MIT)
#
# Permission is hereby granted, free of charge, to any person obtaining
# a copy of this software and associated documentation files (the
# "Software"), to deal in the Software without restriction, including
# without limitation the rights to use, copy, modify, merge, publish,
# distribute, sublicense, and/or sell copies of the Software, and to
# permit persons to whom the Software is furnished to do so, subject to
# the following conditions:
#
# The above copyright notice and this permission notice shall be
# included in all copies or substantial portions of the Software.
#
# THE SOFTWARE IS PROVIDED "AS IS", WITHOUT WARRANTY OF ANY KIND,
# EXPRESS OR IMPLIED, INCLUDING BUT NOT LIMITED TO THE WARRANTIES OF
# MERCHANTABILITY, FITNESS FOR A PARTICULAR PURPOSE AND
# NONINFRINGEMENT. IN NO EVENT SHALL THE AUTHORS OR COPYRIGHT HOLDERS BE
# LIABLE FOR ANY CLAIM, DAMAGES OR OTHER LIABILITY, WHETHER IN AN ACTION
# OF CONTRACT, TORT OR OTHERWISE, ARISING FROM, OUT OF OR IN CONNECTION
# WITH THE SOFTWARE OR THE USE OR OTHER DEALINGS IN THE SOFTWARE.

'''Module providing coin abstraction.

Anything coin-specific should go in this file and be subclassed where
necessary for appropriate handling.
'''

from collections import namedtuple
import re
import struct
from decimal import Decimal
from hashlib import sha256
from functools import partial
import base64

import lib.util as util
from lib.hash import Base58, hash160, double_sha256, hash_to_str, HASHX_LEN
from lib.script import ScriptPubKey, OpCodes
import lib.tx as lib_tx
from server.block_processor import BlockProcessor
import server.daemon as daemon
from server.session import ElectrumX, DashElectrumX


Block = namedtuple("Block", "raw header transactions")
OP_RETURN = OpCodes.OP_RETURN


class CoinError(Exception):
    '''Exception raised for coin-related errors.'''


class Coin(object):
    '''Base class of coin hierarchy.'''

    REORG_LIMIT = 200
    # Not sure if these are coin-specific
    RPC_URL_REGEX = re.compile('.+@(\\[[0-9a-fA-F:]+\\]|[^:]+)(:[0-9]+)?')
    VALUE_PER_COIN = 100000000
    CHUNK_SIZE = 2016
    BASIC_HEADER_SIZE = 80
    STATIC_BLOCK_HEADERS = True
    SESSIONCLS = ElectrumX
    DESERIALIZER = lib_tx.Deserializer
    DAEMON = daemon.Daemon
    BLOCK_PROCESSOR = BlockProcessor
    XPUB_VERBYTES = bytes('????', 'utf-8')
    XPRV_VERBYTES = bytes('????', 'utf-8')
    ENCODE_CHECK = Base58.encode_check
    DECODE_CHECK = Base58.decode_check
    # Peer discovery
    PEER_DEFAULT_PORTS = {'t': '50001', 's': '50002'}
    PEERS = []

    @classmethod
    def lookup_coin_class(cls, name, net):
        '''Return a coin class given name and network.

        Raise an exception if unrecognised.'''
        req_attrs = ['TX_COUNT', 'TX_COUNT_HEIGHT', 'TX_PER_BLOCK']
        for coin in util.subclasses(Coin):
            if (coin.NAME.lower() == name.lower() and
                    coin.NET.lower() == net.lower()):
                coin_req_attrs = req_attrs.copy()
                missing = [attr for attr in coin_req_attrs
                           if not hasattr(coin, attr)]
                if missing:
                    raise CoinError('coin {} missing {} attributes'
                                    .format(name, missing))
                return coin
        raise CoinError('unknown coin {} and network {} combination'
                        .format(name, net))

    @classmethod
    def sanitize_url(cls, url):
        # Remove surrounding ws and trailing /s
        url = url.strip().rstrip('/')
        match = cls.RPC_URL_REGEX.match(url)
        if not match:
            raise CoinError('invalid daemon URL: "{}"'.format(url))
        if match.groups()[1] is None:
            url += ':{:d}'.format(cls.RPC_PORT)
        if not url.startswith('http://') and not url.startswith('https://'):
            url = 'http://' + url
        return url + '/'

    @classmethod
    def daemon_urls(cls, urls):
        return [cls.sanitize_url(url) for url in urls.split(',')]

    @classmethod
    def genesis_block(cls, block):
        '''Check the Genesis block is the right one for this coin.

        Return the block less its unspendable coinbase.
        '''
        header = cls.block_header(block, 0)
        header_hex_hash = hash_to_str(cls.header_hash(header))
        if header_hex_hash != cls.GENESIS_HASH:
            raise CoinError('genesis block has hash {} expected {}'
                            .format(header_hex_hash, cls.GENESIS_HASH))

        return header + bytes(1)

    @classmethod
    def hashX_from_script(cls, script):
        '''Returns a hashX from a script, or None if the script is provably
        unspendable so the output can be dropped.
        '''
        if script and script[0] == OP_RETURN:
            return None
        return sha256(script).digest()[:HASHX_LEN]

    @util.cachedproperty
    def address_handlers(cls):
        return ScriptPubKey.PayToHandlers(
            address=cls.P2PKH_address_from_hash160,
            script_hash=cls.P2SH_address_from_hash160,
            pubkey=cls.P2PKH_address_from_pubkey,
            unspendable=lambda: None,
            strange=lambda script: None,
        )

    @classmethod
    def address_from_script(cls, script):
        '''Given a pk_script, return the adddress it pays to, or None.'''
        return ScriptPubKey.pay_to(cls.address_handlers, script)

    @staticmethod
    def lookup_xverbytes(verbytes):
        '''Return a (is_xpub, coin_class) pair given xpub/xprv verbytes.'''
        # Order means BTC testnet will override NMC testnet
        for coin in util.subclasses(Coin):
            if verbytes == coin.XPUB_VERBYTES:
                return True, coin
            if verbytes == coin.XPRV_VERBYTES:
                return False, coin
        raise CoinError('version bytes unrecognised')

    @classmethod
    def address_to_hashX(cls, address):
        '''Return a hashX given a coin address.'''
        return cls.hashX_from_script(cls.pay_to_address_script(address))

    @classmethod
    def P2PKH_address_from_hash160(cls, hash160):
        '''Return a P2PKH address given a public key.'''
        assert len(hash160) == 20
        return cls.ENCODE_CHECK(cls.P2PKH_VERBYTE + hash160)

    @classmethod
    def P2PKH_address_from_pubkey(cls, pubkey):
        '''Return a coin address given a public key.'''
        return cls.P2PKH_address_from_hash160(hash160(pubkey))

    @classmethod
    def P2SH_address_from_hash160(cls, hash160):
        '''Return a coin address given a hash160.'''
        assert len(hash160) == 20
        return cls.ENCODE_CHECK(cls.P2SH_VERBYTES[0] + hash160)

    @classmethod
    def multisig_address(cls, m, pubkeys):
        '''Return the P2SH address for an M of N multisig transaction.

        Pass the N pubkeys of which M are needed to sign it.  If
        generating an address for a wallet, it is the caller's
        responsibility to sort them to ensure order does not matter
        for, e.g., wallet recovery.
        '''
        script = cls.pay_to_multisig_script(m, pubkeys)
        return cls.P2SH_address_from_hash160(hash160(script))

    @classmethod
    def pay_to_multisig_script(cls, m, pubkeys):
        '''Return a P2SH script for an M of N multisig transaction.'''
        return ScriptPubKey.multisig_script(m, pubkeys)

    @classmethod
    def pay_to_pubkey_script(cls, pubkey):
        '''Return a pubkey script that pays to a pubkey.

        Pass the raw pubkey bytes (length 33 or 65).
        '''
        return ScriptPubKey.P2PK_script(pubkey)

    @classmethod
    def pay_to_address_script(cls, address):
        '''Return a pubkey script that pays to a pubkey hash.

        Pass the address (either P2PKH or P2SH) in base58 form.
        '''
        raw = cls.DECODE_CHECK(address)

        # Require version byte(s) plus hash160.
        verbyte = -1
        verlen = len(raw) - 20
        if verlen > 0:
            verbyte, hash_bytes = raw[:verlen], raw[verlen:]

        if verbyte == cls.P2PKH_VERBYTE:
            return ScriptPubKey.P2PKH_script(hash_bytes)
        if verbyte in cls.P2SH_VERBYTES:
            return ScriptPubKey.P2SH_script(hash_bytes)

        raise CoinError('invalid address: {}'.format(address))

    @classmethod
    def privkey_WIF(cls, privkey_bytes, compressed):
        '''Return the private key encoded in Wallet Import Format.'''
        payload = bytearray(cls.WIF_BYTE) + privkey_bytes
        if compressed:
            payload.append(0x01)
        return cls.ENCODE_CHECK(payload)

    @classmethod
    def header_hash(cls, header):
        '''Given a header return hash'''
        return double_sha256(header)

    @classmethod
    def header_prevhash(cls, header):
        '''Given a header return previous hash'''
        return header[4:36]

    @classmethod
    def static_header_offset(cls, height):
        '''Given a header height return its offset in the headers file.

        If header sizes change at some point, this is the only code
        that needs updating.'''
        assert cls.STATIC_BLOCK_HEADERS
        return height * cls.BASIC_HEADER_SIZE

    @classmethod
    def static_header_len(cls, height):
        '''Given a header height return its length.'''
        return (cls.static_header_offset(height + 1)
                - cls.static_header_offset(height))

    @classmethod
    def block_header(cls, block, height):
        '''Returns the block header given a block and its height.'''
        return block[:cls.static_header_len(height)]

    @classmethod
    def block(cls, raw_block, height):
        '''Return a Block namedtuple given a raw block and its height.'''
        header = cls.block_header(raw_block, height)
        txs = cls.DESERIALIZER(raw_block, start=len(header)).read_tx_block()
        return Block(raw_block, header, txs)

    @classmethod
    def decimal_value(cls, value):
        '''Return the number of standard coin units as a Decimal given a
        quantity of smallest units.

        For example 1 BTC is returned for 100 million satoshis.
        '''
        return Decimal(value) / cls.VALUE_PER_COIN

    @classmethod
    def electrum_header(cls, header, height):
        version, = struct.unpack('<I', header[:4])
        timestamp, bits, nonce = struct.unpack('<III', header[68:80])

        return {
            'block_height': height,
            'version': version,
            'prev_block_hash': hash_to_str(header[4:36]),
            'merkle_root': hash_to_str(header[36:68]),
            'timestamp': timestamp,
            'bits': bits,
            'nonce': nonce,
        }


class AuxPowMixin(object):
    STATIC_BLOCK_HEADERS = False
    DESERIALIZER = lib_tx.DeserializerAuxPow

    @classmethod
    def header_hash(cls, header):
        '''Given a header return hash'''
        return double_sha256(header[:cls.BASIC_HEADER_SIZE])

    @classmethod
    def block_header(cls, block, height):
        '''Return the AuxPow block header bytes'''
        deserializer = cls.DESERIALIZER(block)
        return deserializer.read_header(height, cls.BASIC_HEADER_SIZE)


class EquihashMixin(object):
    STATIC_BLOCK_HEADERS = False
    BASIC_HEADER_SIZE = 140  # Excluding Equihash solution
    DESERIALIZER = lib_tx.DeserializerEquihash

    @classmethod
    def electrum_header(cls, header, height):
        version, = struct.unpack('<I', header[:4])
        timestamp, bits = struct.unpack('<II', header[100:108])

        return {
            'block_height': height,
            'version': version,
            'prev_block_hash': hash_to_str(header[4:36]),
            'merkle_root': hash_to_str(header[36:68]),
            'timestamp': timestamp,
            'bits': bits,
            'nonce': hash_to_str(header[108:140]),
        }

    @classmethod
    def block_header(cls, block, height):
        '''Return the block header bytes'''
        deserializer = cls.DESERIALIZER(block)
        return deserializer.read_header(height, cls.BASIC_HEADER_SIZE)


class ScryptMixin(object):

    DESERIALIZER = lib_tx.DeserializerTxTime
    HEADER_HASH = None

    @classmethod
    def header_hash(cls, header):
        '''Given a header return the hash.'''
        if cls.HEADER_HASH is None:
            import scrypt
            cls.HEADER_HASH = lambda x: scrypt.hash(x, x, 1024, 1, 1, 32)

        version, = struct.unpack('<I', header[:4])
        if version > 6:
            return super().header_hash(header)
        else:
            return cls.HEADER_HASH(header)


class KomodoMixin(object):
    P2PKH_VERBYTE = bytes.fromhex("3C")
    P2SH_VERBYTES = [bytes.fromhex("55")]
    WIF_BYTE = bytes.fromhex("BC")
    GENESIS_HASH = ('027e3758c3a65b12aa1046462b486d0a'
                    '63bfa1beae327897f56c5cfb7daaae71')
    DESERIALIZER = lib_tx.DeserializerZcash


class BitcoinMixin(object):
    SHORTNAME = "BTC"
    NET = "mainnet"
    XPUB_VERBYTES = bytes.fromhex("0488b21e")
    XPRV_VERBYTES = bytes.fromhex("0488ade4")
    P2PKH_VERBYTE = bytes.fromhex("00")
    P2SH_VERBYTES = [bytes.fromhex("05")]
    WIF_BYTE = bytes.fromhex("80")
    GENESIS_HASH = ('000000000019d6689c085ae165831e93'
                    '4ff763ae46a2a6c172b3f1b60a8ce26f')
    RPC_PORT = 8332


class HOdlcoin(Coin):
    NAME = "HOdlcoin"
    SHORTNAME = "HODLC"
    NET = "mainnet"
    BASIC_HEADER_SIZE = 88
    P2PKH_VERBYTE = bytes.fromhex("28")
    P2SH_VERBYTES = [bytes.fromhex("05")]
    WIF_BYTE = bytes.fromhex("a8")
    GENESIS_HASH = ('008872e5582924544e5c707ee4b839bb'
                    '82c28a9e94e917c94b40538d5658c04b')
    DESERIALIZER = lib_tx.DeserializerSegWit
    TX_COUNT = 258858
    TX_COUNT_HEIGHT = 382138
    TX_PER_BLOCK = 5


class BitcoinCash(BitcoinMixin, Coin):
    NAME = "BitcoinCash"
    SHORTNAME = "BCC"
    TX_COUNT = 246362688
    TX_COUNT_HEIGHT = 511484
    TX_PER_BLOCK = 400
    PEERS = [
        'electroncash.cascharia.com s50002',
        'bch.arihanc.com t52001 s52002',
        'bccarihace4jdcnt.onion t52001 s52002',
        'jelectrum-cash.1209k.com s t',
        'abc.vom-stausee.de t52001 s52002',
        'abc1.hsmiths.com t60001 s60002',
        'electroncash.checksum0.com s t',
        'electron.jns.im s t',
        'electrumx-cash.1209k.com s t',
    ]


class BitcoinSegwit(BitcoinMixin, Coin):
    NAME = "BitcoinSegwit"
    DESERIALIZER = lib_tx.DeserializerSegWit
    TX_COUNT = 318337769
    TX_COUNT_HEIGHT = 524213
    TX_PER_BLOCK = 1400
    PEERS = [
        'btc.smsys.me s995',
        'E-X.not.fyi s t',
        'elec.luggs.co s443',
        'electrum.vom-stausee.de s t',
        'electrum3.hachre.de s t',
        'electrum.hsmiths.com s t',
        'helicarrier.bauerj.eu s t',
        'hsmiths4fyqlw5xw.onion s t',
        'luggscoqbymhvnkp.onion t80',
        'ozahtqwp25chjdjd.onion s t',
        'node.arihanc.com s t',
        'arihancckjge66iv.onion s t',
    ]


class BitcoinGold(EquihashMixin, BitcoinMixin, Coin):
    CHUNK_SIZE = 252
    NAME = "BitcoinGold"
    SHORTNAME = "BTG"
    FORK_HEIGHT = 491407
    P2PKH_VERBYTE = bytes.fromhex("26")
    P2SH_VERBYTES = [bytes.fromhex("17")]
    DESERIALIZER = lib_tx.DeserializerEquihashSegWit
    TX_COUNT = 265026255
    TX_COUNT_HEIGHT = 499923
    TX_PER_BLOCK = 50
    REORG_LIMIT = 1000
    RPC_PORT = 8338
    PEERS = [
        'electrumx-eu.bitcoingold.org s50002 t50001',
        'electrumx-us.bitcoingold.org s50002 t50001',
        'electrumx-eu.btcgpu.org s50002 t50001',
        'electrumx-us.btcgpu.org s50002 t50001'
    ]

    @classmethod
    def header_hash(cls, header):
        '''Given a header return hash'''
        height, = struct.unpack('<I', header[68:72])

        if height >= cls.FORK_HEIGHT:
            return double_sha256(header)
        else:
            return double_sha256(header[:68] + header[100:112])

    @classmethod
    def electrum_header(cls, header, height):
        h = dict(
            block_height=height,
            version=struct.unpack('<I', header[:4])[0],
            prev_block_hash=hash_to_str(header[4:36]),
            merkle_root=hash_to_str(header[36:68]),
            timestamp=struct.unpack('<I', header[100:104])[0],
            reserved=hash_to_str(header[72:100]),
            bits=struct.unpack('<I', header[104:108])[0],
            nonce=hash_to_str(header[108:140]),
            solution=hash_to_str(header[140:])
        )

        return h


class BitcoinGoldTestnet(BitcoinGold):
    FORK_HEIGHT = 1
    SHORTNAME = "TBTG"
    XPUB_VERBYTES = bytes.fromhex("043587CF")
    XPRV_VERBYTES = bytes.fromhex("04358394")
    P2PKH_VERBYTE = bytes.fromhex("6F")
    P2SH_VERBYTES = [bytes.fromhex("C4")]
    WIF_BYTE = bytes.fromhex("EF")
    TX_COUNT = 0
    TX_COUNT_HEIGHT = 1
    NET = 'testnet'
    RPC_PORT = 18338
    GENESIS_HASH = ('00000000e0781ebe24b91eedc293adfe'
                    'a2f557b53ec379e78959de3853e6f9f6')
    PEERS = [
        'test-node1.bitcoingold.org s50002',
        'test-node2.bitcoingold.org s50002',
        'test-node3.bitcoingold.org s50002',
        'test-node1.btcgpu.org s50002',
        'test-node2.btcgpu.org s50002',
        'test-node3.btcgpu.org s50002'
    ]


class BitcoinGoldRegtest(BitcoinGold):
    FORK_HEIGHT = 2000
    SHORTNAME = "TBTG"
    XPUB_VERBYTES = bytes.fromhex("043587CF")
    XPRV_VERBYTES = bytes.fromhex("04358394")
    P2PKH_VERBYTE = bytes.fromhex("6F")
    P2SH_VERBYTES = [bytes.fromhex("C4")]
    WIF_BYTE = bytes.fromhex("EF")
    TX_COUNT = 0
    TX_COUNT_HEIGHT = 1
    NET = 'regtest'
    RPC_PORT = 18444
    GENESIS_HASH = ('0f9188f13cb7b2c71f2a335e3a4fc328'
                    'bf5beb436012afca590b1a11466e2206')
    PEERS = []


class Emercoin(Coin):
    NAME = "Emercoin"
    SHORTNAME = "EMC"
    NET = "mainnet"
    XPUB_VERBYTES = bytes.fromhex("0488b21e")
    XPRV_VERBYTES = bytes.fromhex("0488ade4")
    P2PKH_VERBYTE = bytes.fromhex("21")
    P2SH_VERBYTES = [bytes.fromhex("5c")]
    WIF_BYTE = bytes.fromhex("80")
    GENESIS_HASH = ('00000000bcccd459d036a588d1008fce'
                    '8da3754b205736f32ddfd35350e84c2d')
    TX_COUNT = 217380620
    TX_COUNT_HEIGHT = 464000
    TX_PER_BLOCK = 1700
    VALUE_PER_COIN = 1000000
    RPC_PORT = 6662

    DESERIALIZER = lib_tx.DeserializerTxTimeAuxPow

    PEERS = []

    @classmethod
    def block_header(cls, block, height):
        '''Returns the block header given a block and its height.'''
        deserializer = cls.DESERIALIZER(block)

        if deserializer.is_merged_block():
            return deserializer.read_header(height, cls.BASIC_HEADER_SIZE)
        return block[:cls.static_header_len(height)]

    @classmethod
    def header_hash(cls, header):
        '''Given a header return hash'''
        return double_sha256(header[:cls.BASIC_HEADER_SIZE])


class BitcoinTestnetMixin(object):
    SHORTNAME = "XTN"
    NET = "testnet"
    XPUB_VERBYTES = bytes.fromhex("043587cf")
    XPRV_VERBYTES = bytes.fromhex("04358394")
    P2PKH_VERBYTE = bytes.fromhex("6f")
    P2SH_VERBYTES = [bytes.fromhex("c4")]
    WIF_BYTE = bytes.fromhex("ef")
    GENESIS_HASH = ('000000000933ea01ad0ee984209779ba'
                    'aec3ced90fa3f408719526f8d77f4943')
    REORG_LIMIT = 8000
    TX_COUNT = 12242438
    TX_COUNT_HEIGHT = 1035428
    TX_PER_BLOCK = 21
    RPC_PORT = 18332
    PEER_DEFAULT_PORTS = {'t': '51001', 's': '51002'}


class BitcoinCashTestnet(BitcoinTestnetMixin, Coin):
    '''Bitcoin Testnet for Bitcoin Cash daemons.'''
    NAME = "BitcoinCash"
    PEERS = [
        'electrum-testnet-abc.criptolayer.net s50112',
        'bchtestnet.arihanc.com t53001 s53002',
        'ciiattqkgzebpp6jofjbrkhvhwmgnsfoayljdcrve2p3qmkbv3duaoyd.onion '
        't53001 s53002',
    ]


class BitcoinSegwitTestnet(BitcoinTestnetMixin, Coin):
    '''Bitcoin Testnet for Core bitcoind >= 0.13.1.'''
    NAME = "BitcoinSegwit"
    DESERIALIZER = lib_tx.DeserializerSegWit
    PEERS = [
        'electrum.akinbo.org s t',
        'he36kyperp3kbuxu.onion s t',
        'testnet.hsmiths.com t53011 s53012',
        'hsmithsxurybd7uh.onion t53011 s53012',
        'testnetnode.arihanc.com s t',
        'w3e2orjpiiv2qwem3dw66d7c4krink4nhttngkylglpqe5r22n6n5wid.onion s t',
    ]


class BitcoinSegwitRegtest(BitcoinSegwitTestnet):
    NAME = "BitcoinSegwit"
    NET = "regtest"
    GENESIS_HASH = ('0f9188f13cb7b2c71f2a335e3a4fc328'
                    'bf5beb436012afca590b1a11466e2206')
    PEERS = []
    TX_COUNT = 1
    TX_COUNT_HEIGHT = 1


class BitcoinNolnet(BitcoinCash):
    '''Bitcoin Unlimited nolimit testnet.'''
    NET = "nolnet"
    GENESIS_HASH = ('0000000057e31bd2066c939a63b7b862'
                    '3bd0f10d8c001304bdfc1a7902ae6d35')
    PEERS = []
    REORG_LIMIT = 8000
    TX_COUNT = 583589
    TX_COUNT_HEIGHT = 8617
    TX_PER_BLOCK = 50
    RPC_PORT = 28332
    PEER_DEFAULT_PORTS = {'t': '52001', 's': '52002'}


class Litecoin(Coin):
    NAME = "Litecoin"
    SHORTNAME = "LTC"
    NET = "mainnet"
    XPUB_VERBYTES = bytes.fromhex("0488b21e")
    XPRV_VERBYTES = bytes.fromhex("0488ade4")
    P2PKH_VERBYTE = bytes.fromhex("30")
    P2SH_VERBYTES = [bytes.fromhex("32"), bytes.fromhex("05")]
    WIF_BYTE = bytes.fromhex("b0")
    GENESIS_HASH = ('12a765e31ffd4059bada1e25190f6e98'
                    'c99d9714d334efa41a195a7e7e04bfe2')
    DESERIALIZER = lib_tx.DeserializerSegWit
    TX_COUNT = 8908766
    TX_COUNT_HEIGHT = 1105256
    TX_PER_BLOCK = 10
    RPC_PORT = 9332
    REORG_LIMIT = 800
    PEERS = [
        'elec.luggs.co s444',
        'electrum-ltc.bysh.me s t',
        'electrum-ltc.ddns.net s t',
        'electrum-ltc.wilv.in s t',
        'electrum.cryptomachine.com p1000 s t',
        'electrum.ltc.xurious.com s t',
        'eywr5eubdbbe2laq.onion s50008 t50007',
    ]


class Polis(Coin):
    NAME = "Polis"
    SHORTNAME = "POLIS"
    NET = "mainnet"
    XPUB_VERBYTES = bytes.fromhex("03E25D7E")
    XPRV_VERBYTES = bytes.fromhex("03E25945")
    GENESIS_HASH = ('000009701eb781a8113b1af1d814e2f0'
                    '60f6408a2c990db291bc5108a1345c1e')
    P2PKH_VERBYTE = bytes.fromhex("37")
    P2SH_VERBYTES = [bytes.fromhex("38")]
    WIF_BYTE = bytes.fromhex("3c")
    TX_COUNT_HEIGHT = 111111
    TX_COUNT = 256128
    TX_PER_BLOCK = 4
    RPC_PORT = 24127
    PEERS = [
        'electrum1-polis.polispay.org',
        'electrum2-polis.polispay.org'
    ]
    SESSIONCLS = DashElectrumX
    DAEMON = daemon.DashDaemon

    @classmethod
    def header_hash(cls, header):
        '''Given a header return the hash.'''
        import x11_hash
        return x11_hash.getPoWHash(header)

class ColossusXT(Coin):
    NAME = "ColossusXT"
    SHORTNAME = "COLX"
    NET = "mainnet"
    XPUB_VERBYTES = bytes.fromhex("022D2533")
    XPRV_VERBYTES = bytes.fromhex("0221312B")
    GENESIS_HASH = ('a0ce8206c908357008c1b9a8ba2813af'
                    'f0989ca7f72d62b14e652c55f02b4f5c')
    P2PKH_VERBYTE = bytes.fromhex("1E")
    P2SH_VERBYTES = [bytes.fromhex("0D")]
    WIF_BYTE = bytes.fromhex("D4")
    TX_COUNT_HEIGHT = 356500
    TX_COUNT = 761041
    TX_PER_BLOCK = 4
    RPC_PORT = 51473
    PEERS = [
        'electrum1-colx.polispay.org',
        'electrum2-colx.polispay.org'
    ]
    SESSIONCLS = DashElectrumX
    DAEMON = daemon.DashDaemon

    @classmethod
    def header_hash(cls, header):
        '''Given a header return the hash.'''
        import quark_hash
        return quark_hash.getPoWHash(header)

class GoByte(Coin):
        NAME = "GoByte"
        SHORTNAME = "GBX"
        NET = "mainnet"
        XPUB_VERBYTES = bytes.fromhex("0488B21E")
        XPRV_VERBYTES = bytes.fromhex("0488ADE4")
        GENESIS_HASH = ('0000033b01055cf8df90b01a14734cae'
                        '92f7039b9b0e48887b4e33a469d7bc07')
        P2PKH_VERBYTE = bytes.fromhex("26")
        P2SH_VERBYTES = [bytes.fromhex("0A")]
        WIF_BYTE = bytes.fromhex("C6")
        TX_COUNT_HEIGHT = 115890
        TX_COUNT = 245030
        TX_PER_BLOCK = 4
        RPC_PORT = 12454
        PEERS = [
            'electrum1-gbx.polispay.org',
            'electrum2-gbx.polispay.org'
        ]
        SESSIONCLS = DashElectrumX
        DAEMON = daemon.DashDaemon

        @classmethod
        def header_hash(cls, header):
            '''Given a header return the hash.'''
            import neoscrypt
            return neoscrypt.getPoWHash(header)

class Monoeci(Coin):
            NAME = "Monoeci"
            SHORTNAME = "XMCC"
            NET = "mainnet"
            XPUB_VERBYTES = bytes.fromhex("0488B21E")
            XPRV_VERBYTES = bytes.fromhex("0488ADE4")
            GENESIS_HASH = ('0000005be1eb05b05fb45ae38ee9c144'
                            '1514a65343cd146100a574de4278f1a3')
            P2PKH_VERBYTE = bytes.fromhex("32")
            P2SH_VERBYTES = [bytes.fromhex("49")]
            WIF_BYTE = bytes.fromhex("4D")
            TX_COUNT_HEIGHT = 140000
            TX_COUNT = 140000
            TX_PER_BLOCK = 4
            RPC_PORT = 24156
            PEERS = [
                'electrum1-gbx.polispay.org',
                'electrum2-gbx.polispay.org'
            ]
            SESSIONCLS = DashElectrumX
            DAEMON = daemon.DashDaemon

            @classmethod
            def header_hash(cls, header):
                '''Given a header return the hash.'''
                import x11_hash
                return x11_hash.getPoWHash(header)

class LitecoinTestnet(Litecoin):
    SHORTNAME = "XLT"
    NET = "testnet"
    XPUB_VERBYTES = bytes.fromhex("043587cf")
    XPRV_VERBYTES = bytes.fromhex("04358394")
    P2PKH_VERBYTE = bytes.fromhex("6f")
    P2SH_VERBYTES = [bytes.fromhex("3a"), bytes.fromhex("c4")]
    WIF_BYTE = bytes.fromhex("ef")
    GENESIS_HASH = ('4966625a4b2851d9fdee139e56211a0d'
                    '88575f59ed816ff5e6a63deb4e3e29a0')
    TX_COUNT = 21772
    TX_COUNT_HEIGHT = 20800
    TX_PER_BLOCK = 2
    RPC_PORT = 19332
    REORG_LIMIT = 4000
    PEER_DEFAULT_PORTS = {'t': '51001', 's': '51002'}
    PEERS = [
        'electrum-ltc.bysh.me s t',
        'electrum.ltc.xurious.com s t',
    ]


class Viacoin(AuxPowMixin, Coin):
    NAME = "Viacoin"
    SHORTNAME = "VIA"
    NET = "mainnet"
    P2PKH_VERBYTE = bytes.fromhex("47")
    P2SH_VERBYTES = [bytes.fromhex("21")]
    WIF_BYTE = bytes.fromhex("c7")
    GENESIS_HASH = ('4e9b54001f9976049830128ec0331515'
                    'eaabe35a70970d79971da1539a400ba1')
    TX_COUNT = 113638
    TX_COUNT_HEIGHT = 3473674
    TX_PER_BLOCK = 30
    RPC_PORT = 5222
    REORG_LIMIT = 5000
    DESERIALIZER = lib_tx.DeserializerAuxPowSegWit
    PEERS = [
        'vialectrum.bitops.me s t',
        'server.vialectrum.org s t',
        'vialectrum.viacoin.net s t',
        'viax1.bitops.me s t',
    ]


class ViacoinTestnet(Viacoin):
    SHORTNAME = "TVI"
    NET = "testnet"
    P2PKH_VERBYTE = bytes.fromhex("7f")
    P2SH_VERBYTES = [bytes.fromhex("c4")]
    WIF_BYTE = bytes.fromhex("ff")
    GENESIS_HASH = ('00000007199508e34a9ff81e6ec0c477'
                    'a4cccff2a4767a8eee39c11db367b008')
    RPC_PORT = 25222
    REORG_LIMIT = 2500
    PEER_DEFAULT_PORTS = {'t': '51001', 's': '51002'}
    PEERS = [
        'vialectrum.bysh.me s t',
    ]


class ViacoinTestnetSegWit(ViacoinTestnet):
    NET = "testnet-segwit"
    DESERIALIZER = lib_tx.DeserializerSegWit


# Source: namecoin.org
class Namecoin(AuxPowMixin, Coin):
    NAME = "Namecoin"
    SHORTNAME = "NMC"
    NET = "mainnet"
    XPUB_VERBYTES = bytes.fromhex("d7dd6370")
    XPRV_VERBYTES = bytes.fromhex("d7dc6e31")
    P2PKH_VERBYTE = bytes.fromhex("34")
    P2SH_VERBYTES = [bytes.fromhex("0d")]
    WIF_BYTE = bytes.fromhex("e4")
    GENESIS_HASH = ('000000000062b72c5e2ceb45fbc8587e'
                    '807c155b0da735e6483dfba2f0a9c770')
    TX_COUNT = 4415768
    TX_COUNT_HEIGHT = 329065
    TX_PER_BLOCK = 10
    PEERS = [
        'elec.luggs.co s446',
    ]


class NamecoinTestnet(Namecoin):
    NAME = "Namecoin"
    SHORTNAME = "XNM"
    NET = "testnet"
    P2PKH_VERBYTE = bytes.fromhex("6f")
    P2SH_VERBYTES = [bytes.fromhex("c4")]
    WIF_BYTE = bytes.fromhex("ef")
    GENESIS_HASH = ('00000007199508e34a9ff81e6ec0c477'
                    'a4cccff2a4767a8eee39c11db367b008')


class Dogecoin(AuxPowMixin, Coin):
    NAME = "Dogecoin"
    SHORTNAME = "DOGE"
    NET = "mainnet"
    XPUB_VERBYTES = bytes.fromhex("02facafd")
    XPRV_VERBYTES = bytes.fromhex("02fac398")
    P2PKH_VERBYTE = bytes.fromhex("1e")
    P2SH_VERBYTES = [bytes.fromhex("16")]
    WIF_BYTE = bytes.fromhex("9e")
    GENESIS_HASH = ('1a91e3dace36e2be3bf030a65679fe82'
                    '1aa1d6ef92e7c9902eb318182c355691')
    TX_COUNT = 27583427
    TX_COUNT_HEIGHT = 1604979
    TX_PER_BLOCK = 20
    REORG_LIMIT = 2000


class DogecoinTestnet(Dogecoin):
    NAME = "Dogecoin"
    SHORTNAME = "XDT"
    NET = "testnet"
    P2PKH_VERBYTE = bytes.fromhex("71")
    P2SH_VERBYTES = [bytes.fromhex("c4")]
    WIF_BYTE = bytes.fromhex("f1")
    GENESIS_HASH = ('bb0a78264637406b6360aad926284d54'
                    '4d7049f45189db5664f3c4d07350559e')


# Source: https://github.com/dashpay/dash
class Dash(Coin):
    NAME = "Dash"
    SHORTNAME = "DASH"
    NET = "mainnet"
    XPUB_VERBYTES = bytes.fromhex("02fe52cc")
    XPRV_VERBYTES = bytes.fromhex("02fe52f8")
    GENESIS_HASH = ('00000ffd590b1485b3caadc19b22e637'
                    '9c733355108f107a430458cdf3407ab6')
    P2PKH_VERBYTE = bytes.fromhex("4c")
    P2SH_VERBYTES = [bytes.fromhex("10")]
    WIF_BYTE = bytes.fromhex("cc")
    TX_COUNT_HEIGHT = 569399
    TX_COUNT = 2157510
    TX_PER_BLOCK = 4
    RPC_PORT = 9998
    PEERS = [
        'electrum.dash.org s t',
        'electrum.masternode.io s t',
        'electrum-drk.club s t',
        'dashcrypto.space s t',
        'electrum.dash.siampm.com s t',
        'wl4sfwq2hwxnodof.onion s t',
    ]
    SESSIONCLS = DashElectrumX
    DAEMON = daemon.DashDaemon

    @classmethod
    def header_hash(cls, header):
        '''Given a header return the hash.'''
        import x11_hash
        return x11_hash.getPoWHash(header)


class DashTestnet(Dash):
    SHORTNAME = "tDASH"
    NET = "testnet"
    XPUB_VERBYTES = bytes.fromhex("3a805837")
    XPRV_VERBYTES = bytes.fromhex("3a8061a0")
    GENESIS_HASH = ('00000bafbc94add76cb75e2ec9289483'
                    '7288a481e5c005f6563d91623bf8bc2c')
    P2PKH_VERBYTE = bytes.fromhex("8c")
    P2SH_VERBYTES = [bytes.fromhex("13")]
    WIF_BYTE = bytes.fromhex("ef")
    TX_COUNT_HEIGHT = 101619
    TX_COUNT = 132681
    TX_PER_BLOCK = 1
    RPC_PORT = 19998
    PEER_DEFAULT_PORTS = {'t': '51001', 's': '51002'}
    PEERS = [
        'electrum.dash.siampm.com s t',
        'dasht.random.re s54002 t54001',
    ]


class Argentum(AuxPowMixin, Coin):
    NAME = "Argentum"
    SHORTNAME = "ARG"
    NET = "mainnet"
    P2PKH_VERBYTE = bytes.fromhex("17")
    P2SH_VERBYTES = [bytes.fromhex("05")]
    WIF_BYTE = bytes.fromhex("97")
    GENESIS_HASH = ('88c667bc63167685e4e4da058fffdfe8'
                    'e007e5abffd6855de52ad59df7bb0bb2')
    TX_COUNT = 2263089
    TX_COUNT_HEIGHT = 2050260
    TX_PER_BLOCK = 2000
    RPC_PORT = 13581


class ArgentumTestnet(Argentum):
    SHORTNAME = "XRG"
    NET = "testnet"
    P2PKH_VERBYTE = bytes.fromhex("6f")
    P2SH_VERBYTES = [bytes.fromhex("c4")]
    WIF_BYTE = bytes.fromhex("ef")
    REORG_LIMIT = 2000


class DigiByte(Coin):
    NAME = "DigiByte"
    SHORTNAME = "DGB"
    NET = "mainnet"
    P2PKH_VERBYTE = bytes.fromhex("1E")
    P2SH_VERBYTES = [bytes.fromhex("05")]
    WIF_BYTE = bytes.fromhex("80")
    GENESIS_HASH = ('7497ea1b465eb39f1c8f507bc877078f'
                    'e016d6fcb6dfad3a64c98dcc6e1e8496')
    DESERIALIZER = lib_tx.DeserializerSegWit
    TX_COUNT = 1046018
    TX_COUNT_HEIGHT = 1435000
    TX_PER_BLOCK = 1000
    RPC_PORT = 12022


class DigiByteTestnet(DigiByte):
    NET = "testnet"
    P2PKH_VERBYTE = bytes.fromhex("6f")
    P2SH_VERBYTES = [bytes.fromhex("c4")]
    WIF_BYTE = bytes.fromhex("ef")
    GENESIS_HASH = ('b5dca8039e300198e5fe7cd23bdd1728'
                    'e2a444af34c447dbd0916fa3430a68c2')
    RPC_PORT = 15022
    REORG_LIMIT = 2000


class FairCoin(Coin):
    NAME = "FairCoin"
    SHORTNAME = "FAIR"
    NET = "mainnet"
    P2PKH_VERBYTE = bytes.fromhex("5f")
    P2SH_VERBYTES = [bytes.fromhex("24")]
    WIF_BYTE = bytes.fromhex("df")
    GENESIS_HASH = ('beed44fa5e96150d95d56ebd5d262578'
                    '1825a9407a5215dd7eda723373a0a1d7')
    BASIC_HEADER_SIZE = 108
    TX_COUNT = 505
    TX_COUNT_HEIGHT = 470
    TX_PER_BLOCK = 1
    RPC_PORT = 40405
    PEER_DEFAULT_PORTS = {'t': '51811', 's': '51812'}
    PEERS = [
        'electrum.faircoin.world s',
        'electrumfair.punto0.org s',
    ]

    @classmethod
    def block(cls, raw_block, height):
        '''Return a Block namedtuple given a raw block and its height.'''
        if height > 0:
            return super().block(raw_block, height)
        else:
            return Block(raw_block, cls.block_header(raw_block, height), [])

    @classmethod
    def electrum_header(cls, header, height):
        version, = struct.unpack('<I', header[:4])
        timestamp, creatorId = struct.unpack('<II', header[100:108])
        return {
            'block_height': height,
            'version': version,
            'prev_block_hash': hash_to_str(header[4:36]),
            'merkle_root': hash_to_str(header[36:68]),
            'payload_hash': hash_to_str(header[68:100]),
            'timestamp': timestamp,
            'creatorId': creatorId,
        }


class Zcash(EquihashMixin, Coin):
    NAME = "Zcash"
    SHORTNAME = "ZEC"
    NET = "mainnet"
    P2PKH_VERBYTE = bytes.fromhex("1CB8")
    P2SH_VERBYTES = [bytes.fromhex("1CBD")]
    WIF_BYTE = bytes.fromhex("80")
    GENESIS_HASH = ('00040fe8ec8471911baa1db1266ea15d'
                    'd06b4a8a5c453883c000b031973dce08')
    DESERIALIZER = lib_tx.DeserializerZcash
    TX_COUNT = 329196
    TX_COUNT_HEIGHT = 68379
    TX_PER_BLOCK = 5
    RPC_PORT = 8232
    REORG_LIMIT = 800


class ZcashTestnet(Zcash):
    SHORTNAME = "TAZ"
    NET = "testnet"
    P2PKH_VERBYTE = bytes.fromhex("1D25")
    P2SH_VERBYTES = [bytes.fromhex("1CBA")]
    WIF_BYTE = bytes.fromhex("EF")
    GENESIS_HASH = ('05a60a92d99d85997cce3b87616c089f'
                    '6124d7342af37106edc76126334a2c38')
    TX_COUNT = 242312
    TX_COUNT_HEIGHT = 321685
    TX_PER_BLOCK = 2
    RPC_PORT = 18232


class SnowGem(EquihashMixin, Coin):
    NAME = "SnowGem"
    SHORTNAME = "SNG"
    NET = "mainnet"
    P2PKH_VERBYTE = bytes.fromhex("1C28")
    P2SH_VERBYTES = [bytes.fromhex("1C2D")]
    WIF_BYTE = bytes.fromhex("80")
    GENESIS_HASH = ('00068b35729d9d2b0c294ff1fe9af009'
                    '4740524311a131de40e7f705e4c29a5b')
    DESERIALIZER = lib_tx.DeserializerZcash
    TX_COUNT = 140698
    TX_COUNT_HEIGHT = 102802
    TX_PER_BLOCK = 2
    RPC_PORT = 16112
    REORG_LIMIT = 800
    CHUNK_SIZE = 200

    @classmethod
    def electrum_header(cls, header, height):
        version, = struct.unpack('<I', header[:4])
        timestamp, bits = struct.unpack('<II', header[100:108])

        return {
            'block_height': height,
            'version': version,
            'prev_block_hash': hash_to_str(header[4:36]),
            'merkle_root': hash_to_str(header[36:68]),
            'hash_reserved': hash_to_str(header[68:100]),
            'timestamp': timestamp,
            'bits': bits,
            'nonce': hash_to_str(header[108:140]),
            'n_solution': base64.b64encode(lib_tx.Deserializer(
                header, start=140)._read_varbytes()).decode('utf8')
        }


class BitcoinZ(EquihashMixin, Coin):
    NAME = "BitcoinZ"
    SHORTNAME = "BTCZ"
    NET = "mainnet"
    P2PKH_VERBYTE = bytes.fromhex("1CB8")
    P2SH_VERBYTES = [bytes.fromhex("1CBD")]
    WIF_BYTE = bytes.fromhex("80")
    GENESIS_HASH = ('f499ee3d498b4298ac6a64205b8addb7'
                    'c43197e2a660229be65db8a4534d75c1')
    DESERIALIZER = lib_tx.DeserializerZcash
    TX_COUNT = 171976
    TX_COUNT_HEIGHT = 81323
    TX_PER_BLOCK = 3
    RPC_PORT = 1979
    REORG_LIMIT = 800


class Hush(EquihashMixin, Coin):
    NAME = "Hush"
    SHORTNAME = "HUSH"
    NET = "mainnet"
    P2PKH_VERBYTE = bytes.fromhex("1CB8")
    P2SH_VERBYTES = [bytes.fromhex("1CBD")]
    WIF_BYTE = bytes.fromhex("80")
    GENESIS_HASH = ('0003a67bc26fe564b75daf11186d3606'
                    '52eb435a35ba3d9d3e7e5d5f8e62dc17')
    DESERIALIZER = lib_tx.DeserializerZcash
    TX_COUNT = 329196
    TX_COUNT_HEIGHT = 68379
    TX_PER_BLOCK = 5
    RPC_PORT = 8822
    REORG_LIMIT = 800


class Zclassic(EquihashMixin, Coin):
    NAME = "Zclassic"
    SHORTNAME = "ZCL"
    NET = "mainnet"
    P2PKH_VERBYTE = bytes.fromhex("1CB8")
    P2SH_VERBYTES = [bytes.fromhex("1CBD")]
    WIF_BYTE = bytes.fromhex("80")
    GENESIS_HASH = ('0007104ccda289427919efc39dc9e4d4'
                    '99804b7bebc22df55f8b834301260602')
    DESERIALIZER = lib_tx.DeserializerZcash
    TX_COUNT = 329196
    TX_COUNT_HEIGHT = 68379
    TX_PER_BLOCK = 5
    RPC_PORT = 8023
    REORG_LIMIT = 800


class Koto(Coin):
    NAME = "Koto"
    SHORTNAME = "KOTO"
    NET = "mainnet"
    P2PKH_VERBYTE = bytes.fromhex("1836")
    P2SH_VERBYTES = [bytes.fromhex("183B")]
    WIF_BYTE = bytes.fromhex("80")
    GENESIS_HASH = ('6d424c350729ae633275d51dc3496e16'
                    'cd1b1d195c164da00f39c499a2e9959e')
    DESERIALIZER = lib_tx.DeserializerZcash
    TX_COUNT = 158914
    TX_COUNT_HEIGHT = 67574
    TX_PER_BLOCK = 3
    RPC_PORT = 8432
    REORG_LIMIT = 800
    PEERS = [
        'fr.kotocoin.info s t',
        'electrum.kotocoin.info s t',
    ]


class KotoTestnet(Koto):
    SHORTNAME = "TOKO"
    NET = "testnet"
    P2PKH_VERBYTE = bytes.fromhex("18A4")
    P2SH_VERBYTES = [bytes.fromhex("1839")]
    WIF_BYTE = bytes.fromhex("EF")
    GENESIS_HASH = ('bf84afbde20c2d213b68b231ddb585ab'
                    '616ef7567226820f00d9b397d774d2f0')
    TX_COUNT = 91144
    TX_COUNT_HEIGHT = 89662
    TX_PER_BLOCK = 1
    RPC_PORT = 18432
    PEER_DEFAULT_PORTS = {'t': '51001', 's': '51002'}
    PEERS = [
        'testnet.kotocoin.info s t',
    ]


class Komodo(KomodoMixin, EquihashMixin, Coin):
    NAME = "Komodo"
    SHORTNAME = "KMD"
    NET = "mainnet"
    TX_COUNT = 693629
    TX_COUNT_HEIGHT = 491777
    TX_PER_BLOCK = 2
    RPC_PORT = 7771
    REORG_LIMIT = 800
    PEERS = []


class Monaize(KomodoMixin, EquihashMixin, Coin):
    NAME = "Monaize"
    SHORTNAME = "MNZ"
    NET = "mainnet"
    TX_COUNT = 256
    TX_COUNT_HEIGHT = 128
    TX_PER_BLOCK = 2
    RPC_PORT = 14337
    REORG_LIMIT = 800
    PEERS = []


class Einsteinium(Coin):
    NAME = "Einsteinium"
    SHORTNAME = "EMC2"
    NET = "mainnet"
    P2PKH_VERBYTE = bytes.fromhex("21")
    P2SH_VERBYTES = [bytes.fromhex("05")]
    WIF_BYTE = bytes.fromhex("b0")
    GENESIS_HASH = ('4e56204bb7b8ac06f860ff1c845f03f9'
                    '84303b5b97eb7b42868f714611aed94b')
    DESERIALIZER = lib_tx.DeserializerSegWit
    TX_COUNT = 2087559
    TX_COUNT_HEIGHT = 1358517
    TX_PER_BLOCK = 2
    RPC_PORT = 41879
    REORG_LIMIT = 2000


class Blackcoin(ScryptMixin, Coin):
    NAME = "Blackcoin"
    SHORTNAME = "BLK"
    NET = "mainnet"
    P2PKH_VERBYTE = bytes.fromhex("19")
    P2SH_VERBYTES = [bytes.fromhex("55")]
    WIF_BYTE = bytes.fromhex("99")
    GENESIS_HASH = ('000001faef25dec4fbcf906e6242621d'
                    'f2c183bf232f263d0ba5b101911e4563')
    DAEMON = daemon.LegacyRPCDaemon
    TX_COUNT = 4594999
    TX_COUNT_HEIGHT = 1667070
    TX_PER_BLOCK = 3
    RPC_PORT = 15715
    REORG_LIMIT = 5000


class Bitbay(ScryptMixin, Coin):
    NAME = "Bitbay"
    SHORTNAME = "BAY"
    NET = "mainnet"
    P2PKH_VERBYTE = bytes.fromhex("19")
    P2SH_VERBYTES = [bytes.fromhex("55")]
    WIF_BYTE = bytes.fromhex("99")
    GENESIS_HASH = ('0000075685d3be1f253ce777174b1594'
                    '354e79954d2a32a6f77fe9cba00e6467')
    TX_COUNT = 4594999
    TX_COUNT_HEIGHT = 1667070
    TX_PER_BLOCK = 3
    RPC_PORT = 19914
    REORG_LIMIT = 5000


class Peercoin(Coin):
    NAME = "Peercoin"
    SHORTNAME = "PPC"
    NET = "mainnet"
    P2PKH_VERBYTE = bytes.fromhex("37")
    P2SH_VERBYTES = [bytes.fromhex("75")]
    WIF_BYTE = bytes.fromhex("b7")
    GENESIS_HASH = ('0000000032fe677166d54963b62a4677'
                    'd8957e87c508eaa4fd7eb1c880cd27e3')
    DESERIALIZER = lib_tx.DeserializerTxTime
    DAEMON = daemon.LegacyRPCDaemon
    TX_COUNT = 1207356
    TX_COUNT_HEIGHT = 306425
    TX_PER_BLOCK = 4
    RPC_PORT = 9902
    REORG_LIMIT = 5000


class Reddcoin(Coin):
    NAME = "Reddcoin"
    SHORTNAME = "RDD"
    NET = "mainnet"
    P2PKH_VERBYTE = bytes.fromhex("3d")
    P2SH_VERBYTES = [bytes.fromhex("05")]
    WIF_BYTE = bytes.fromhex("bd")
    GENESIS_HASH = ('b868e0d95a3c3c0e0dadc67ee587aaf9'
                    'dc8acbf99e3b4b3110fad4eb74c1decc')
    DESERIALIZER = lib_tx.DeserializerReddcoin
    TX_COUNT = 5413508
    TX_COUNT_HEIGHT = 1717382
    TX_PER_BLOCK = 3
    RPC_PORT = 45443


class Vertcoin(Coin):
    NAME = "Vertcoin"
    SHORTNAME = "VTC"
    NET = "mainnet"
    XPUB_VERBYTES = bytes.fromhex("0488B21E")
    XPRV_VERBYTES = bytes.fromhex("0488ADE4")
    P2PKH_VERBYTE = bytes.fromhex("47")
    P2SH_VERBYTES = [bytes.fromhex("05")]
    WIF_BYTE = bytes.fromhex("80")
    GENESIS_HASH = ('4d96a915f49d40b1e5c2844d1ee2dccb'
                    '90013a990ccea12c492d22110489f0c4')
    DESERIALIZER = lib_tx.DeserializerSegWit
    TX_COUNT = 2383423
    TX_COUNT_HEIGHT = 759076
    TX_PER_BLOCK = 3
    RPC_PORT = 5888
    REORG_LIMIT = 1000


class Monacoin(Coin):
    NAME = "Monacoin"
    SHORTNAME = "MONA"
    NET = "mainnet"
    XPUB_VERBYTES = bytes.fromhex("0488B21E")
    XPRV_VERBYTES = bytes.fromhex("0488ADE4")
    P2PKH_VERBYTE = bytes.fromhex("32")
    P2SH_VERBYTES = [bytes.fromhex("37"), bytes.fromhex("05")]
    WIF_BYTE = bytes.fromhex("B0")
    GENESIS_HASH = ('ff9f1c0116d19de7c9963845e129f9ed'
                    '1bfc0b376eb54fd7afa42e0d418c8bb6')
    DESERIALIZER = lib_tx.DeserializerSegWit
    TX_COUNT = 2568580
    TX_COUNT_HEIGHT = 1029766
    TX_PER_BLOCK = 2
    RPC_PORT = 9402
    REORG_LIMIT = 1000
    PEERS = [
        'electrumx.tamami-foundation.org s t',
        'electrumx2.tamami-foundation.org s t',
        'electrumx3.tamami-foundation.org s t',
        'electrumx1.monacoin.nl s t',
        'electrumx2.monacoin.nl s t',
        'electrumx1.monacoin.ninja s t',
        'electrumx2.monacoin.ninja s t',
        'electrumx1.movsign.info t',
        'electrumx2.movsign.info s t',
        'electrum-mona.bitbank.cc s t',
    ]


class MonacoinTestnet(Monacoin):
    SHORTNAME = "XMN"
    NET = "testnet"
    XPUB_VERBYTES = bytes.fromhex("043587CF")
    XPRV_VERBYTES = bytes.fromhex("04358394")
    P2PKH_VERBYTE = bytes.fromhex("6F")
    P2SH_VERBYTES = [bytes.fromhex("75"), bytes.fromhex("C4")]
    WIF_BYTE = bytes.fromhex("EF")
    GENESIS_HASH = ('a2b106ceba3be0c6d097b2a6a6aacf9d'
                    '638ba8258ae478158f449c321061e0b2')
    TX_COUNT = 83602
    TX_COUNT_HEIGHT = 83252
    TX_PER_BLOCK = 1
    RPC_PORT = 19402
    REORG_LIMIT = 1000
    PEER_DEFAULT_PORTS = {'t': '51001', 's': '51002'}
    PEERS = [
        'electrumx1.testnet.monacoin.ninja s t',
        'electrumx1.testnet.monacoin.nl s t',
    ]


class Crown(AuxPowMixin, Coin):
    NAME = "Crown"
    SHORTNAME = "CRW"
    NET = "mainnet"
    XPUB_VERBYTES = bytes.fromhex("0488b21e")
    XPRV_VERBYTES = bytes.fromhex("0488ade4")
    P2PKH_VERBYTE = bytes.fromhex("00")
    P2SH_VERBYTES = [bytes.fromhex("1c")]
    WIF_BYTE = bytes.fromhex("80")
    GENESIS_HASH = ('0000000085370d5e122f64f4ab19c686'
                    '14ff3df78c8d13cb814fd7e69a1dc6da')
    TX_COUNT = 13336629
    TX_COUNT_HEIGHT = 1268206
    TX_PER_BLOCK = 10
    RPC_PORT = 9341
    REORG_LIMIT = 1000
    PEERS = [
        'sgp-crwseed.crowndns.info s t',
        'blr-crwseed.crowndns.info s t',
        'sfo-crwseed.crowndns.info s t',
        'nyc-crwseed.crowndns.info s t',
        'ams-crwseed.crowndns.info s t',
        'tor-crwseed.crowndns.info s t',
        'lon-crwseed.crowndns.info s t',
        'fra-crwseed.crowndns.info s t',
    ]


class Fujicoin(Coin):
    NAME = "Fujicoin"
    SHORTNAME = "FJC"
    NET = "mainnet"
    XPUB_VERBYTES = bytes.fromhex("0488b21e")
    XPRV_VERBYTES = bytes.fromhex("0488ade4")
    P2PKH_VERBYTE = bytes.fromhex("24")
    P2SH_VERBYTES = [bytes.fromhex("10")]
    WIF_BYTE = bytes.fromhex("a4")
    GENESIS_HASH = ('adb6d9cfd74075e7f91608add4bd2a2e'
                    'a636f70856183086842667a1597714a0')
    DESERIALIZER = lib_tx.DeserializerSegWit
    TX_COUNT = 170478
    TX_COUNT_HEIGHT = 1521676
    TX_PER_BLOCK = 1
    RPC_PORT = 3776
    REORG_LIMIT = 1000


class Neblio(ScryptMixin, Coin):
    NAME = "Neblio"
    SHORTNAME = "NEBL"
    NET = "mainnet"
    XPUB_VERBYTES = bytes.fromhex("0488b21e")
    XPRV_VERBYTES = bytes.fromhex("0488ade4")
    P2PKH_VERBYTE = bytes.fromhex("35")
    P2SH_VERBYTES = [bytes.fromhex("70")]
    WIF_BYTE = bytes.fromhex("80")
    GENESIS_HASH = ('7286972be4dbc1463d256049b7471c25'
                    '2e6557e222cab9be73181d359cd28bcc')
    TX_COUNT = 23675
    TX_COUNT_HEIGHT = 22785
    TX_PER_BLOCK = 1
    RPC_PORT = 6326
    REORG_LIMIT = 1000


class Bitzeny(Coin):
    NAME = "Bitzeny"
    SHORTNAME = "ZNY"
    NET = "mainnet"
    XPUB_VERBYTES = bytes.fromhex("0488b21e")
    XPRV_VERBYTES = bytes.fromhex("0488ade4")
    P2PKH_VERBYTE = bytes.fromhex("51")
    P2SH_VERBYTES = [bytes.fromhex("05")]
    WIF_BYTE = bytes.fromhex("80")
    GENESIS_HASH = ('000009f7e55e9e3b4781e22bd87a7cfa'
                    '4acada9e4340d43ca738bf4e9fb8f5ce')
    ESTIMATE_FEE = 0.001
    RELAY_FEE = 0.001
    DAEMON = daemon.FakeEstimateFeeDaemon
    TX_COUNT = 1408733
    TX_COUNT_HEIGHT = 1015115
    TX_PER_BLOCK = 1
    RPC_PORT = 9252
    REORG_LIMIT = 1000

    @classmethod
    def header_hash(cls, header):
        '''Given a header return the hash.'''
        import zny_yescrypt
        return zny_yescrypt.getPoWHash(header)


class CanadaeCoin(AuxPowMixin, Coin):
    NAME = "CanadaeCoin"
    SHORTNAME = "CDN"
    NET = "mainnet"
    XPUB_VERBYTES = bytes.fromhex("0488b21e")
    XPRV_VERBYTES = bytes.fromhex("0488ade4")
    P2PKH_VERBYTE = bytes.fromhex("1C")
    P2SH_VERBYTES = [bytes.fromhex("05")]
    WIF_BYTE = bytes.fromhex("9c")
    GENESIS_HASH = ('863626dadaef221e2e2f30ff3dacae44'
                    'cabdae9e0028058072181b3fb675d94a')
    ESTIMATE_FEE = 0.0001
    RELAY_FEE = 0.0001
    DAEMON = daemon.FakeEstimateFeeDaemon
    TX_COUNT = 3455905
    TX_COUNT_HEIGHT = 3645419
    TX_PER_BLOCK = 1
    RPC_PORT = 34330
    REORG_LIMIT = 1000


class Denarius(Coin):
    NAME = "Denarius"
    SHORTNAME = "DNR"
    NET = "mainnet"
    XPUB_VERBYTES = bytes.fromhex("0488b21e")
    XPRV_VERBYTES = bytes.fromhex("0488ade4")
    P2PKH_VERBYTE = bytes.fromhex("1E")  # Address starts with a D
    P2SH_VERBYTES = [bytes.fromhex("5A")]
    WIF_BYTE = bytes.fromhex("9E")  # WIF starts with a 6
    GENESIS_HASH = ('00000d5dbbda01621cfc16bbc1f9bf32'
                    '64d641a5dbf0de89fd0182c2c4828fcd')
    DESERIALIZER = lib_tx.DeserializerTxTime
    TX_COUNT = 4230
    RPC_PORT = 32339
    ESTIMATE_FEE = 0.00001
    RELAY_FEE = 0.00001
    DAEMON = daemon.FakeEstimateFeeDaemon
    TX_COUNT_HEIGHT = 306187
    TX_PER_BLOCK = 4000

    @classmethod
    def header_hash(cls, header):
        '''Given a header return the hash.'''
        import tribus_hash
        return tribus_hash.getPoWHash(header)


class DenariusTestnet(Denarius):
    NET = "testnet"
    XPUB_VERBYTES = bytes.fromhex("043587cf")
    XPRV_VERBYTES = bytes.fromhex("04358394")
    P2PKH_VERBYTE = bytes.fromhex("12")
    P2SH_VERBYTES = [bytes.fromhex("74")]
    WIF_BYTE = bytes.fromhex("ef")
    GENESIS_HASH = ('000086bfe8264d241f7f8e5393f74778'
                    '4b8ca2aa98bdd066278d590462a4fdb4')
    RPC_PORT = 32338
    REORG_LIMIT = 2000


class Sibcoin(Dash):
    NAME = "Sibcoin"
    SHORTNAME = "SIB"
    NET = "mainnet"
    XPUB_VERBYTES = bytes.fromhex("0488b21e")
    XPRV_VERBYTES = bytes.fromhex("0488ade4")
    P2PKH_VERBYTE = bytes.fromhex("3F")
    P2SH_VERBYTES = [bytes.fromhex("28")]
    WIF_BYTE = bytes.fromhex("80")
    GENESIS_HASH = ('00000c492bf73490420868bc577680bf'
                    'c4c60116e7e85343bc624787c21efa4c')
    DAEMON = daemon.DashDaemon
    TX_COUNT = 1000
    TX_COUNT_HEIGHT = 10000
    TX_PER_BLOCK = 1
    RPC_PORT = 1944
    REORG_LIMIT = 1000
    PEERS = []

    @classmethod
    def header_hash(cls, header):
        '''
        Given a header return the hash for sibcoin.
        Need to download `x11_gost_hash` module
        Source code: https://github.com/ivansib/x11_gost_hash
        '''
        import x11_gost_hash
        return x11_gost_hash.getPoWHash(header)


class Chips(Coin):
    NAME = "Chips"
    SHORTNAME = "CHIPS"
    NET = "mainnet"
    P2PKH_VERBYTE = bytes.fromhex("3c")
    P2SH_VERBYTES = [bytes.fromhex("55")]
    WIF_BYTE = bytes.fromhex("bc")
    GENESIS_HASH = ('0000006e75f6aa0efdbf7db03132aa4e'
                    '4d0c84951537a6f5a7c39a0a9d30e1e7')
    DESERIALIZER = lib_tx.DeserializerSegWit
    TX_COUNT = 145290
    TX_COUNT_HEIGHT = 318637
    TX_PER_BLOCK = 2
    RPC_PORT = 57776
<<<<<<< HEAD
    REORG_LIMIT = 800
=======
    REORG_LIMIT = 800


class Feathercoin(Coin):
    NAME = "Feathercoin"
    SHORTNAME = "FTC"
    NET = "mainnet"
    XPUB_VERBYTES = bytes.fromhex("0488BC26")
    XPRV_VERBYTES = bytes.fromhex("0488DAEE")
    P2PKH_VERBYTE = bytes.fromhex("0E")
    P2SH_VERBYTES = [bytes.fromhex("05")]
    WIF_BYTE = bytes.fromhex("8E")
    GENESIS_HASH = ('12a765e31ffd4059bada1e25190f6e98'
                    'c99d9714d334efa41a195a7e7e04bfe2')
    DESERIALIZER = lib_tx.DeserializerSegWit
    TX_COUNT = 3170843
    TX_COUNT_HEIGHT = 1981777
    TX_PER_BLOCK = 2
    RPC_PORT = 9337
    REORG_LIMIT = 2000
    PEERS = [
        'electrumx-ch-1.feathercoin.ch s t',
    ]


class UFO(Coin):
    NAME = "UniformFiscalObject"
    SHORTNAME = "UFO"
    NET = "mainnet"
    XPUB_VERBYTES = bytes.fromhex("0488B21E")
    XPRV_VERBYTES = bytes.fromhex("0488ADE4")
    P2PKH_VERBYTE = bytes.fromhex("1B")
    P2SH_VERBYTES = [bytes.fromhex("44")]
    WIF_BYTE = bytes.fromhex("9B")
    GENESIS_HASH = ('ba1d39b4928ab03d813d952daf65fb77'
                    '97fcf538a9c1b8274f4edc8557722d13')
    DESERIALIZER = lib_tx.DeserializerSegWit
    TX_COUNT = 1608926
    TX_COUNT_HEIGHT = 1300154
    TX_PER_BLOCK = 2
    RPC_PORT = 9888
    REORG_LIMIT = 2000
    PEERS = [
        'electrumx1.ufobject.com s t',
    ]


class Newyorkcoin(AuxPowMixin, Coin):
    NAME = "Newyorkcoin"
    SHORTNAME = "NYC"
    NET = "mainnet"
    P2PKH_VERBYTE = bytes.fromhex("3c")
    P2SH_VERBYTES = [bytes.fromhex("16")]
    WIF_BYTE = bytes.fromhex("bc")
    GENESIS_HASH = ('5597f25c062a3038c7fd815fe46c67de'
                    'dfcb3c839fbc8e01ed4044540d08fe48')
    DAEMON = daemon.LegacyRPCDaemon
    TX_COUNT = 5161944
    TX_COUNT_HEIGHT = 3948743
    TX_PER_BLOCK = 2
    REORG_LIMIT = 2000


class NewyorkcoinTestnet(Newyorkcoin):
    SHORTNAME = "tNYC"
    NET = "testnet"
    P2PKH_VERBYTE = bytes.fromhex("71")
    P2SH_VERBYTES = [bytes.fromhex("c4")]
    WIF_BYTE = bytes.fromhex("f1")
    GENESIS_HASH = ('24463e4d3c625b0a9059f309044c2cf0'
                    'd7e196cf2a6ecce901f24f681be33c8f')
    DAEMON = daemon.LegacyRPCDaemon
    TX_COUNT = 5161944
    TX_COUNT_HEIGHT = 3948743
    TX_PER_BLOCK = 2
    REORG_LIMIT = 2000


class Bitcore(BitcoinMixin, Coin):
    NAME = "Bitcore"
    SHORTNAME = "BTX"
    DESERIALIZER = lib_tx.DeserializerSegWit
    GENESIS_HASH = ('604148281e5c4b7f2487e5d03cd60d8e'
                    '6f69411d613f6448034508cea52e9574')
    TX_COUNT = 126979
    TX_COUNT_HEIGHT = 126946
    TX_PER_BLOCK = 2
    RPC_PORT = 8556


class GameCredits(Coin):
    NAME = "GameCredits"
    SHORTNAME = "GAME"
    NET = "mainnet"
    P2PKH_VERBYTE = bytes.fromhex("26")
    P2SH_VERBYTES = [bytes.fromhex("05")]
    WIF_BYTE = bytes.fromhex("a6")
    GENESIS_HASH = ('91ec5f25ee9a0ffa1af7d4da4db9a552'
                    '228dd2dc77cdb15b738be4e1f55f30ee')
    DESERIALIZER = lib_tx.DeserializerSegWit
    TX_COUNT = 316796
    TX_COUNT_HEIGHT = 2040250
    TX_PER_BLOCK = 2
    RPC_PORT = 40001
    REORG_LIMIT = 1000


class Machinecoin(Coin):
    NAME = "Machinecoin"
    SHORTNAME = "MAC"
    NET = "mainnet"
    XPUB_VERBYTES = bytes.fromhex("0488b21e")
    XPRV_VERBYTES = bytes.fromhex("0488ade4")
    P2PKH_VERBYTE = bytes.fromhex("32")
    P2SH_VERBYTES = [bytes.fromhex("26"), bytes.fromhex("05")]
    WIF_BYTE = bytes.fromhex("b2")
    GENESIS_HASH = ('6a1f879bcea5471cbfdee1fd0cb2ddcc'
                    '4fed569a500e352d41de967703e83172')
    DESERIALIZER = lib_tx.DeserializerSegWit
    TX_COUNT = 137641
    TX_COUNT_HEIGHT = 513020
    TX_PER_BLOCK = 2
    RPC_PORT = 40332
    REORG_LIMIT = 800


class BitcoinAtom(Coin):
    NAME = "BitcoinAtom"
    SHORTNAME = "BCA"
    NET = "mainnet"
    P2PKH_VERBYTE = bytes.fromhex("17")
    P2SH_VERBYTES = [bytes.fromhex("0a")]
    WIF_BYTE = bytes.fromhex("80")
    GENESIS_HASH = ('000000000019d6689c085ae165831e93'
                    '4ff763ae46a2a6c172b3f1b60a8ce26f')
    STATIC_BLOCK_HEADERS = False
    DESERIALIZER = lib_tx.DeserializerBitcoinAtom
    HEADER_SIZE_POST_FORK = 84
    BLOCK_PROOF_OF_STAKE = 0x01
    BLOCK_PROOF_OF_STAKE_FLAGS = b'\x01\x00\x00\x00'
    TX_COUNT = 295158744
    TX_COUNT_HEIGHT = 589197
    TX_PER_BLOCK = 10
    RPC_PORT = 9136
    REORG_LIMIT = 5000

    @classmethod
    def header_hash(cls, header):
        '''Given a header return hash'''
        header_to_be_hashed = header[:cls.BASIC_HEADER_SIZE]
        # New block header format has some extra flags in the end
        if len(header) == cls.HEADER_SIZE_POST_FORK:
            flags, = struct.unpack('<I', header[-4:])
            # Proof of work blocks have special serialization
            if flags & cls.BLOCK_PROOF_OF_STAKE != 0:
                header_to_be_hashed += cls.BLOCK_PROOF_OF_STAKE_FLAGS

        return double_sha256(header_to_be_hashed)

    @classmethod
    def block_header(cls, block, height):
        '''Return the block header bytes'''
        deserializer = cls.DESERIALIZER(block)
        return deserializer.read_header(height, cls.BASIC_HEADER_SIZE)


class Decred(Coin):
    NAME = "Decred"
    SHORTNAME = "DCR"
    NET = "mainnet"
    XPUB_VERBYTES = bytes('dpub', 'utf-8')
    XPRV_VERBYTES = bytes('dprv', 'utf-8')
    P2PKH_VERBYTE = bytes('Ds', 'utf-8')
    P2SH_VERBYTES = [bytes('Dc', 'utf-8')]
    WIF_BYTE = bytes('Pm', 'utf-8')
    GENESIS_HASH = ('298e5cc3d985bfe7f81dc135f360abe089ed'
                    'd4396b86d2de66b0cef42b21d980')
    DESERIALIZER = lib_tx.DeserializerDecred
    ENCODE_CHECK = partial(Base58.encode_check,
                           hash_fn=lib_tx.DeserializerDecred.blake256)
    DECODE_CHECK = partial(Base58.decode_check,
                           hash_fn=lib_tx.DeserializerDecred.blake256)
    HEADER_HASH = lib_tx.DeserializerDecred.blake256
    BASIC_HEADER_SIZE = 180
    ALLOW_ADVANCING_ERRORS = True
    TX_COUNT = 217380620
    TX_COUNT_HEIGHT = 218875
    TX_PER_BLOCK = 1000
    RPC_PORT = 9109

    @classmethod
    def header_hash(cls, header):
        '''Given a header return the hash.'''
        return cls.HEADER_HASH(header)

    @classmethod
    def block(cls, raw_block, height):
        '''Return a Block namedtuple given a raw block and its height.'''
        if height > 0:
            return super().block(raw_block, height)
        else:
            return Block(raw_block, cls.block_header(raw_block, height), [])


class DecredTestnet(Decred):
    NAME = "Decred"
    NET = "testnet"
    XPUB_VERBYTES = bytes('tpub', 'utf-8')
    XPRV_VERBYTES = bytes('tprv', 'utf-8')
    P2PKH_VERBYTE = bytes('Ts', 'utf-8')
    P2SH_VERBYTES = [bytes('Tc', 'utf-8')]
    WIF_BYTE = bytes('Pt', 'utf-8')
    GENESIS_HASH = ('4261602a9d07d80ad47621a64ba6a0'
                    '7754902e496777edc4ff581946bd7bc29c')
    TX_COUNT = 3176305
    TX_COUNT_HEIGHT = 254198
    TX_PER_BLOCK = 1000
    RPC_PORT = 19109


class Axe(Dash):
    NAME = "Axe"
    SHORTNAME = "AXE"
    NET = "mainnet"
    XPUB_VERBYTES = bytes.fromhex("02fe52cc")
    XPRV_VERBYTES = bytes.fromhex("02fe52f8")
    P2PKH_VERBYTE = bytes.fromhex("37")
    P2SH_VERBYTES = [bytes.fromhex("10")]
    WIF_BYTE = bytes.fromhex("cc")
    GENESIS_HASH = ('00000c33631ca6f2f61368991ce2dc03'
                    '306b5bb50bf7cede5cfbba6db38e52e6')
    DAEMON = daemon.DashDaemon
    TX_COUNT = 18405
    TX_COUNT_HEIGHT = 30237
    TX_PER_BLOCK = 1
    RPC_PORT = 9337
    REORG_LIMIT = 1000
    PEERS = []

    @classmethod
    def header_hash(cls, header):
        '''
        Given a header return the hash for AXE.
        Need to download `axe_hash` module
        Source code: https://github.com/AXErunners/axe_hash
        '''
        import x11_hash
        return x11_hash.getPoWHash(header)


class Xuez(Coin):
    NAME = "Xuez"
    SHORTNAME = "XUEZ"
    NET = "mainnet"
    XPUB_VERBYTES = bytes.fromhex("022d2533")
    XPRV_VERBYTES = bytes.fromhex("0221312b")
    P2PKH_VERBYTE = bytes.fromhex("48")
    P2SH_VERBYTES = [bytes.fromhex("12")]
    WIF_BYTE = bytes.fromhex("d4")
    GENESIS_HASH = ('000000e1febc39965b055e8e0117179a'
                    '4d18e24e7aaa0c69864c4054b4f29445')
    TX_COUNT = 30000
    TX_COUNT_HEIGHT = 15000
    TX_PER_BLOCK = 1
    RPC_PORT = 41799
    REORG_LIMIT = 1000
    BASIC_HEADER_SIZE = 112
    PEERS = []

    @classmethod
    def header_hash(cls, header):
        '''
        Given a header return the hash for Xuez.
        Need to download `xevan_hash` module
        Source code: https://github.com/xuez/xuez
        '''
        version, = struct.unpack('<I', header[:4])

        import xevan_hash

        if version == 1:
            return xevan_hash.getPoWHash(header[:80])
        else:
            return xevan_hash.getPoWHash(header)

    @classmethod
    def electrum_header(cls, header, height):
        version, = struct.unpack('<I', header[:4])
        timestamp, bits, nonce = struct.unpack('<III', header[68:80])
        if version == 1:
            return {
                'block_height': height,
                'version': version,
                'prev_block_hash': hash_to_str(header[4:36]),
                'merkle_root': hash_to_str(header[36:68]),
                'timestamp': timestamp,
                'bits': bits,
                'nonce': nonce,
            }
        else:
            return {
                'block_height': height,
                'version': version,
                'prev_block_hash': hash_to_str(header[4:36]),
                'merkle_root': hash_to_str(header[36:68]),
                'timestamp': timestamp,
                'bits': bits,
                'nonce': nonce,
                'nAccumulatorCheckpoint': hash_to_str(header[80:112]),
            }


class Pac(Coin):
    NAME = "PAC"
    SHORTNAME = "PAC"
    NET = "mainnet"
    XPUB_VERBYTES = bytes.fromhex("0488B21E")
    XPRV_VERBYTES = bytes.fromhex("0488ADE4")
    GENESIS_HASH = ('00000354655ff039a51273fe61d3b493'
                    'bd2897fe6c16f732dbc4ae19f04b789e')
    P2PKH_VERBYTE = bytes.fromhex("37")
    P2SH_VERBYTES = [bytes.fromhex("0A")]
    WIF_BYTE = bytes.fromhex("CC")
    TX_COUNT_HEIGHT = 14939
    TX_COUNT = 23708
    TX_PER_BLOCK = 2
    RPC_PORT = 7111
    PEERS = [
        'electrum.paccoin.io s t',
        'electro-pac.paccoin.io s t'
    ]
    SESSIONCLS = DashElectrumX
    DAEMON = daemon.DashDaemon
    ESTIMATE_FEE = 0.00001
    RELAY_FEE = 0.00001

    @classmethod
    def header_hash(cls, header):
        '''Given a header return the hash.'''
        import x11_hash
        return x11_hash.getPoWHash(header)


class PacTestnet(Pac):
    SHORTNAME = "tPAC"
    NET = "testnet"
    XPUB_VERBYTES = bytes.fromhex("043587CF")
    XPRV_VERBYTES = bytes.fromhex("04358394")
    GENESIS_HASH = ('00000da63bd9478b655ef6bf1bf76cd9'
                    'af05202ab68643f9091e049b2b5280ed')
    P2PKH_VERBYTE = bytes.fromhex("78")
    P2SH_VERBYTES = [bytes.fromhex("0E")]
    WIF_BYTE = bytes.fromhex("EF")
    TX_COUNT_HEIGHT = 16275
    TX_COUNT = 16275
    TX_PER_BLOCK = 1
    RPC_PORT = 17111
>>>>>>> 2cb89814
<|MERGE_RESOLUTION|>--- conflicted
+++ resolved
@@ -1580,344 +1580,29 @@
     TX_COUNT_HEIGHT = 318637
     TX_PER_BLOCK = 2
     RPC_PORT = 57776
-<<<<<<< HEAD
     REORG_LIMIT = 800
-=======
-    REORG_LIMIT = 800
-
-
-class Feathercoin(Coin):
-    NAME = "Feathercoin"
-    SHORTNAME = "FTC"
-    NET = "mainnet"
-    XPUB_VERBYTES = bytes.fromhex("0488BC26")
-    XPRV_VERBYTES = bytes.fromhex("0488DAEE")
-    P2PKH_VERBYTE = bytes.fromhex("0E")
-    P2SH_VERBYTES = [bytes.fromhex("05")]
-    WIF_BYTE = bytes.fromhex("8E")
-    GENESIS_HASH = ('12a765e31ffd4059bada1e25190f6e98'
-                    'c99d9714d334efa41a195a7e7e04bfe2')
-    DESERIALIZER = lib_tx.DeserializerSegWit
-    TX_COUNT = 3170843
-    TX_COUNT_HEIGHT = 1981777
-    TX_PER_BLOCK = 2
-    RPC_PORT = 9337
-    REORG_LIMIT = 2000
-    PEERS = [
-        'electrumx-ch-1.feathercoin.ch s t',
-    ]
-
-
-class UFO(Coin):
-    NAME = "UniformFiscalObject"
-    SHORTNAME = "UFO"
-    NET = "mainnet"
-    XPUB_VERBYTES = bytes.fromhex("0488B21E")
-    XPRV_VERBYTES = bytes.fromhex("0488ADE4")
-    P2PKH_VERBYTE = bytes.fromhex("1B")
-    P2SH_VERBYTES = [bytes.fromhex("44")]
-    WIF_BYTE = bytes.fromhex("9B")
-    GENESIS_HASH = ('ba1d39b4928ab03d813d952daf65fb77'
-                    '97fcf538a9c1b8274f4edc8557722d13')
-    DESERIALIZER = lib_tx.DeserializerSegWit
-    TX_COUNT = 1608926
-    TX_COUNT_HEIGHT = 1300154
-    TX_PER_BLOCK = 2
-    RPC_PORT = 9888
-    REORG_LIMIT = 2000
-    PEERS = [
-        'electrumx1.ufobject.com s t',
-    ]
-
-
-class Newyorkcoin(AuxPowMixin, Coin):
-    NAME = "Newyorkcoin"
-    SHORTNAME = "NYC"
-    NET = "mainnet"
-    P2PKH_VERBYTE = bytes.fromhex("3c")
-    P2SH_VERBYTES = [bytes.fromhex("16")]
-    WIF_BYTE = bytes.fromhex("bc")
-    GENESIS_HASH = ('5597f25c062a3038c7fd815fe46c67de'
-                    'dfcb3c839fbc8e01ed4044540d08fe48')
-    DAEMON = daemon.LegacyRPCDaemon
-    TX_COUNT = 5161944
-    TX_COUNT_HEIGHT = 3948743
-    TX_PER_BLOCK = 2
-    REORG_LIMIT = 2000
-
-
-class NewyorkcoinTestnet(Newyorkcoin):
-    SHORTNAME = "tNYC"
-    NET = "testnet"
-    P2PKH_VERBYTE = bytes.fromhex("71")
-    P2SH_VERBYTES = [bytes.fromhex("c4")]
-    WIF_BYTE = bytes.fromhex("f1")
-    GENESIS_HASH = ('24463e4d3c625b0a9059f309044c2cf0'
-                    'd7e196cf2a6ecce901f24f681be33c8f')
-    DAEMON = daemon.LegacyRPCDaemon
-    TX_COUNT = 5161944
-    TX_COUNT_HEIGHT = 3948743
-    TX_PER_BLOCK = 2
-    REORG_LIMIT = 2000
-
-
-class Bitcore(BitcoinMixin, Coin):
-    NAME = "Bitcore"
-    SHORTNAME = "BTX"
-    DESERIALIZER = lib_tx.DeserializerSegWit
-    GENESIS_HASH = ('604148281e5c4b7f2487e5d03cd60d8e'
-                    '6f69411d613f6448034508cea52e9574')
-    TX_COUNT = 126979
-    TX_COUNT_HEIGHT = 126946
-    TX_PER_BLOCK = 2
-    RPC_PORT = 8556
-
-
-class GameCredits(Coin):
-    NAME = "GameCredits"
-    SHORTNAME = "GAME"
-    NET = "mainnet"
-    P2PKH_VERBYTE = bytes.fromhex("26")
-    P2SH_VERBYTES = [bytes.fromhex("05")]
-    WIF_BYTE = bytes.fromhex("a6")
-    GENESIS_HASH = ('91ec5f25ee9a0ffa1af7d4da4db9a552'
-                    '228dd2dc77cdb15b738be4e1f55f30ee')
-    DESERIALIZER = lib_tx.DeserializerSegWit
-    TX_COUNT = 316796
-    TX_COUNT_HEIGHT = 2040250
-    TX_PER_BLOCK = 2
-    RPC_PORT = 40001
-    REORG_LIMIT = 1000
-
-
-class Machinecoin(Coin):
-    NAME = "Machinecoin"
-    SHORTNAME = "MAC"
-    NET = "mainnet"
-    XPUB_VERBYTES = bytes.fromhex("0488b21e")
-    XPRV_VERBYTES = bytes.fromhex("0488ade4")
-    P2PKH_VERBYTE = bytes.fromhex("32")
-    P2SH_VERBYTES = [bytes.fromhex("26"), bytes.fromhex("05")]
-    WIF_BYTE = bytes.fromhex("b2")
-    GENESIS_HASH = ('6a1f879bcea5471cbfdee1fd0cb2ddcc'
-                    '4fed569a500e352d41de967703e83172')
-    DESERIALIZER = lib_tx.DeserializerSegWit
-    TX_COUNT = 137641
-    TX_COUNT_HEIGHT = 513020
-    TX_PER_BLOCK = 2
-    RPC_PORT = 40332
-    REORG_LIMIT = 800
-
-
-class BitcoinAtom(Coin):
-    NAME = "BitcoinAtom"
-    SHORTNAME = "BCA"
-    NET = "mainnet"
-    P2PKH_VERBYTE = bytes.fromhex("17")
-    P2SH_VERBYTES = [bytes.fromhex("0a")]
-    WIF_BYTE = bytes.fromhex("80")
-    GENESIS_HASH = ('000000000019d6689c085ae165831e93'
-                    '4ff763ae46a2a6c172b3f1b60a8ce26f')
-    STATIC_BLOCK_HEADERS = False
-    DESERIALIZER = lib_tx.DeserializerBitcoinAtom
-    HEADER_SIZE_POST_FORK = 84
-    BLOCK_PROOF_OF_STAKE = 0x01
-    BLOCK_PROOF_OF_STAKE_FLAGS = b'\x01\x00\x00\x00'
-    TX_COUNT = 295158744
-    TX_COUNT_HEIGHT = 589197
-    TX_PER_BLOCK = 10
-    RPC_PORT = 9136
-    REORG_LIMIT = 5000
-
-    @classmethod
-    def header_hash(cls, header):
-        '''Given a header return hash'''
-        header_to_be_hashed = header[:cls.BASIC_HEADER_SIZE]
-        # New block header format has some extra flags in the end
-        if len(header) == cls.HEADER_SIZE_POST_FORK:
-            flags, = struct.unpack('<I', header[-4:])
-            # Proof of work blocks have special serialization
-            if flags & cls.BLOCK_PROOF_OF_STAKE != 0:
-                header_to_be_hashed += cls.BLOCK_PROOF_OF_STAKE_FLAGS
-
-        return double_sha256(header_to_be_hashed)
-
-    @classmethod
-    def block_header(cls, block, height):
-        '''Return the block header bytes'''
-        deserializer = cls.DESERIALIZER(block)
-        return deserializer.read_header(height, cls.BASIC_HEADER_SIZE)
-
-
-class Decred(Coin):
-    NAME = "Decred"
-    SHORTNAME = "DCR"
-    NET = "mainnet"
-    XPUB_VERBYTES = bytes('dpub', 'utf-8')
-    XPRV_VERBYTES = bytes('dprv', 'utf-8')
-    P2PKH_VERBYTE = bytes('Ds', 'utf-8')
-    P2SH_VERBYTES = [bytes('Dc', 'utf-8')]
-    WIF_BYTE = bytes('Pm', 'utf-8')
-    GENESIS_HASH = ('298e5cc3d985bfe7f81dc135f360abe089ed'
-                    'd4396b86d2de66b0cef42b21d980')
-    DESERIALIZER = lib_tx.DeserializerDecred
-    ENCODE_CHECK = partial(Base58.encode_check,
-                           hash_fn=lib_tx.DeserializerDecred.blake256)
-    DECODE_CHECK = partial(Base58.decode_check,
-                           hash_fn=lib_tx.DeserializerDecred.blake256)
-    HEADER_HASH = lib_tx.DeserializerDecred.blake256
-    BASIC_HEADER_SIZE = 180
-    ALLOW_ADVANCING_ERRORS = True
-    TX_COUNT = 217380620
-    TX_COUNT_HEIGHT = 218875
-    TX_PER_BLOCK = 1000
-    RPC_PORT = 9109
-
-    @classmethod
-    def header_hash(cls, header):
-        '''Given a header return the hash.'''
-        return cls.HEADER_HASH(header)
-
-    @classmethod
-    def block(cls, raw_block, height):
-        '''Return a Block namedtuple given a raw block and its height.'''
-        if height > 0:
-            return super().block(raw_block, height)
-        else:
-            return Block(raw_block, cls.block_header(raw_block, height), [])
-
-
-class DecredTestnet(Decred):
-    NAME = "Decred"
-    NET = "testnet"
-    XPUB_VERBYTES = bytes('tpub', 'utf-8')
-    XPRV_VERBYTES = bytes('tprv', 'utf-8')
-    P2PKH_VERBYTE = bytes('Ts', 'utf-8')
-    P2SH_VERBYTES = [bytes('Tc', 'utf-8')]
-    WIF_BYTE = bytes('Pt', 'utf-8')
-    GENESIS_HASH = ('4261602a9d07d80ad47621a64ba6a0'
-                    '7754902e496777edc4ff581946bd7bc29c')
-    TX_COUNT = 3176305
-    TX_COUNT_HEIGHT = 254198
-    TX_PER_BLOCK = 1000
-    RPC_PORT = 19109
-
-
-class Axe(Dash):
-    NAME = "Axe"
-    SHORTNAME = "AXE"
-    NET = "mainnet"
-    XPUB_VERBYTES = bytes.fromhex("02fe52cc")
-    XPRV_VERBYTES = bytes.fromhex("02fe52f8")
+
+class Polis(Coin):
+    NAME = "Polis"
+    SHORTNAME = "POLIS"
+    NET = "mainnet"
+    XPUB_VERBYTES = bytes.fromhex("03E25D7E")
+    XPRV_VERBYTES = bytes.fromhex("03E25945")
+    GENESIS_HASH = ('000009701eb781a8113b1af1d814e2f0'
+                    '60f6408a2c990db291bc5108a1345c1e')
     P2PKH_VERBYTE = bytes.fromhex("37")
-    P2SH_VERBYTES = [bytes.fromhex("10")]
-    WIF_BYTE = bytes.fromhex("cc")
-    GENESIS_HASH = ('00000c33631ca6f2f61368991ce2dc03'
-                    '306b5bb50bf7cede5cfbba6db38e52e6')
-    DAEMON = daemon.DashDaemon
-    TX_COUNT = 18405
-    TX_COUNT_HEIGHT = 30237
+    P2SH_VERBYTES = [bytes.fromhex("38")]
+    WIF_BYTE = bytes.fromhex("3c")
+    TX_COUNT_HEIGHT = 111111
+    TX_COUNT = 256128
     TX_PER_BLOCK = 1
-    RPC_PORT = 9337
-    REORG_LIMIT = 1000
-    PEERS = []
-
-    @classmethod
-    def header_hash(cls, header):
-        '''
-        Given a header return the hash for AXE.
-        Need to download `axe_hash` module
-        Source code: https://github.com/AXErunners/axe_hash
-        '''
-        import x11_hash
-        return x11_hash.getPoWHash(header)
-
-
-class Xuez(Coin):
-    NAME = "Xuez"
-    SHORTNAME = "XUEZ"
-    NET = "mainnet"
-    XPUB_VERBYTES = bytes.fromhex("022d2533")
-    XPRV_VERBYTES = bytes.fromhex("0221312b")
-    P2PKH_VERBYTE = bytes.fromhex("48")
-    P2SH_VERBYTES = [bytes.fromhex("12")]
-    WIF_BYTE = bytes.fromhex("d4")
-    GENESIS_HASH = ('000000e1febc39965b055e8e0117179a'
-                    '4d18e24e7aaa0c69864c4054b4f29445')
-    TX_COUNT = 30000
-    TX_COUNT_HEIGHT = 15000
-    TX_PER_BLOCK = 1
-    RPC_PORT = 41799
-    REORG_LIMIT = 1000
-    BASIC_HEADER_SIZE = 112
-    PEERS = []
-
-    @classmethod
-    def header_hash(cls, header):
-        '''
-        Given a header return the hash for Xuez.
-        Need to download `xevan_hash` module
-        Source code: https://github.com/xuez/xuez
-        '''
-        version, = struct.unpack('<I', header[:4])
-
-        import xevan_hash
-
-        if version == 1:
-            return xevan_hash.getPoWHash(header[:80])
-        else:
-            return xevan_hash.getPoWHash(header)
-
-    @classmethod
-    def electrum_header(cls, header, height):
-        version, = struct.unpack('<I', header[:4])
-        timestamp, bits, nonce = struct.unpack('<III', header[68:80])
-        if version == 1:
-            return {
-                'block_height': height,
-                'version': version,
-                'prev_block_hash': hash_to_str(header[4:36]),
-                'merkle_root': hash_to_str(header[36:68]),
-                'timestamp': timestamp,
-                'bits': bits,
-                'nonce': nonce,
-            }
-        else:
-            return {
-                'block_height': height,
-                'version': version,
-                'prev_block_hash': hash_to_str(header[4:36]),
-                'merkle_root': hash_to_str(header[36:68]),
-                'timestamp': timestamp,
-                'bits': bits,
-                'nonce': nonce,
-                'nAccumulatorCheckpoint': hash_to_str(header[80:112]),
-            }
-
-
-class Pac(Coin):
-    NAME = "PAC"
-    SHORTNAME = "PAC"
-    NET = "mainnet"
-    XPUB_VERBYTES = bytes.fromhex("0488B21E")
-    XPRV_VERBYTES = bytes.fromhex("0488ADE4")
-    GENESIS_HASH = ('00000354655ff039a51273fe61d3b493'
-                    'bd2897fe6c16f732dbc4ae19f04b789e')
-    P2PKH_VERBYTE = bytes.fromhex("37")
-    P2SH_VERBYTES = [bytes.fromhex("0A")]
-    WIF_BYTE = bytes.fromhex("CC")
-    TX_COUNT_HEIGHT = 14939
-    TX_COUNT = 23708
-    TX_PER_BLOCK = 2
-    RPC_PORT = 7111
-    PEERS = [
-        'electrum.paccoin.io s t',
-        'electro-pac.paccoin.io s t'
+    RPC_PORT = 24127
+    PEERS = [
+        'electrum1-polis.polispay.org',
+        'electrum2-polis.polispay.org'
     ]
     SESSIONCLS = DashElectrumX
     DAEMON = daemon.DashDaemon
-    ESTIMATE_FEE = 0.00001
-    RELAY_FEE = 0.00001
 
     @classmethod
     def header_hash(cls, header):
@@ -1925,19 +1610,86 @@
         import x11_hash
         return x11_hash.getPoWHash(header)
 
-
-class PacTestnet(Pac):
-    SHORTNAME = "tPAC"
-    NET = "testnet"
-    XPUB_VERBYTES = bytes.fromhex("043587CF")
-    XPRV_VERBYTES = bytes.fromhex("04358394")
-    GENESIS_HASH = ('00000da63bd9478b655ef6bf1bf76cd9'
-                    'af05202ab68643f9091e049b2b5280ed')
-    P2PKH_VERBYTE = bytes.fromhex("78")
-    P2SH_VERBYTES = [bytes.fromhex("0E")]
-    WIF_BYTE = bytes.fromhex("EF")
-    TX_COUNT_HEIGHT = 16275
-    TX_COUNT = 16275
+class ColossusXT(Coin):
+    NAME = "ColossusXT"
+    SHORTNAME = "COLX"
+    NET = "mainnet"
+    XPUB_VERBYTES = bytes.fromhex("022D2533")
+    XPRV_VERBYTES = bytes.fromhex("0221312B")
+    GENESIS_HASH = ('a0ce8206c908357008c1b9a8ba2813af'
+                    'f0989ca7f72d62b14e652c55f02b4f5c')
+    P2PKH_VERBYTE = bytes.fromhex("1E")
+    P2SH_VERBYTES = [bytes.fromhex("0D")]
+    WIF_BYTE = bytes.fromhex("D4")
+    TX_COUNT_HEIGHT = 356500
+    TX_COUNT = 761041
     TX_PER_BLOCK = 1
-    RPC_PORT = 17111
->>>>>>> 2cb89814
+    RPC_PORT = 51473
+    PEERS = [
+        'electrum1-colx.polispay.org',
+        'electrum2-colx.polispay.org'
+    ]
+    SESSIONCLS = DashElectrumX
+    DAEMON = daemon.DashDaemon
+
+    @classmethod
+    def header_hash(cls, header):
+        '''Given a header return the hash.'''
+        import quark_hash
+        return quark_hash.getPoWHash(header)
+
+class GoByte(Coin):
+        NAME = "GoByte"
+        SHORTNAME = "GBX"
+        NET = "mainnet"
+        XPUB_VERBYTES = bytes.fromhex("0488B21E")
+        XPRV_VERBYTES = bytes.fromhex("0488ADE4")
+        GENESIS_HASH = ('0000033b01055cf8df90b01a14734cae'
+                        '92f7039b9b0e48887b4e33a469d7bc07')
+        P2PKH_VERBYTE = bytes.fromhex("26")
+        P2SH_VERBYTES = [bytes.fromhex("0A")]
+        WIF_BYTE = bytes.fromhex("C6")
+        TX_COUNT_HEIGHT = 115890
+        TX_COUNT = 245030
+        TX_PER_BLOCK = 1
+        RPC_PORT = 12454
+        PEERS = [
+            'electrum1-gbx.polispay.org',
+            'electrum2-gbx.polispay.org'
+        ]
+        SESSIONCLS = DashElectrumX
+        DAEMON = daemon.DashDaemon
+
+        @classmethod
+        def header_hash(cls, header):
+            '''Given a header return the hash.'''
+            import neoscrypt
+            return neoscrypt.getPoWHash(header)
+
+class Monoeci(Coin):
+            NAME = "Monoeci"
+            SHORTNAME = "XMCC"
+            NET = "mainnet"
+            XPUB_VERBYTES = bytes.fromhex("0488B21E")
+            XPRV_VERBYTES = bytes.fromhex("0488ADE4")
+            GENESIS_HASH = ('0000005be1eb05b05fb45ae38ee9c144'
+                            '1514a65343cd146100a574de4278f1a3')
+            P2PKH_VERBYTE = bytes.fromhex("32")
+            P2SH_VERBYTES = [bytes.fromhex("49")]
+            WIF_BYTE = bytes.fromhex("4D")
+            TX_COUNT_HEIGHT = 140000
+            TX_COUNT = 140000
+            TX_PER_BLOCK = 1
+            RPC_PORT = 24156
+            PEERS = [
+                'electrum1-gbx.polispay.org',
+                'electrum2-gbx.polispay.org'
+            ]
+            SESSIONCLS = DashElectrumX
+            DAEMON = daemon.DashDaemon
+
+            @classmethod
+            def header_hash(cls, header):
+                '''Given a header return the hash.'''
+                import x11_hash
+                return x11_hash.getPoWHash(header)