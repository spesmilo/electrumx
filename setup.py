import setuptools
version = '1.16.0'

setuptools.setup(
    name='e-x',
    version=version,
<<<<<<< HEAD
    scripts=['electrumx_server', 'electrumx_rpc'],
    python_requires='>=3.7',
    install_requires=['aiorpcX[ws]>=0.18.5,<0.19', 'attrs',
=======
    scripts=['electrumx_server', 'electrumx_rpc', 'electrumx_compact_history'],
    python_requires='>=3.8',
    install_requires=['aiorpcX[ws]>=0.22.0,<0.23', 'attrs',
>>>>>>> fb037fbd
                      'plyvel', 'pylru', 'aiohttp>=3.3,<4'],
    extras_require={
        'dev': ['objgraph'],
        'rapidjson': ['python-rapidjson>=0.4.1,<2.0'],
        'rocksdb': ['python-rocksdb>=0.6.9'],
        'ujson': ['ujson>=2.0.0,<4.0.0'],
        'uvloop': ['uvloop>=0.14'],
        # For various coins
        'blake256': ['blake256>=0.1.1'],
        'crypto': ['pycryptodomex>=3.8.1'],
        'groestl': ['groestlcoin-hash>=1.0.1'],
        'tribushashm': ['tribushashm>=1.0.5'],
        'xevan-hash': ['xevan-hash'],
        'x11-hash': ['x11-hash>=1.4'],
        'zny-yespower-0-5': ['zny-yespower-0-5'],
        'bell-yespower': ['bell-yespower'],
        'cpupower': ['cpupower'],
    },
    packages=setuptools.find_packages(include=('electrumx*',)),
    description='ElectrumX Server',
    author='Electrum developers',
    author_email='electrumdev@gmail.com',
    license='MIT Licence',
    url='https://github.com/spesmilo/electrumx',
    long_description='Server implementation for the Electrum protocol',
    download_url=('https://github.com/spesmilo/electrumX/archive/'
                  f'{version}.tar.gz'),
    classifiers=[
        'Development Status :: 5 - Production/Stable',
        'Framework :: AsyncIO',
        'License :: OSI Approved :: MIT License',
        'Operating System :: Unix',
        "Programming Language :: Python :: 3.8",
        "Topic :: Database",
        'Topic :: Internet',
    ],
)<|MERGE_RESOLUTION|>--- conflicted
+++ resolved
@@ -4,15 +4,9 @@
 setuptools.setup(
     name='e-x',
     version=version,
-<<<<<<< HEAD
-    scripts=['electrumx_server', 'electrumx_rpc'],
-    python_requires='>=3.7',
-    install_requires=['aiorpcX[ws]>=0.18.5,<0.19', 'attrs',
-=======
     scripts=['electrumx_server', 'electrumx_rpc', 'electrumx_compact_history'],
     python_requires='>=3.8',
     install_requires=['aiorpcX[ws]>=0.22.0,<0.23', 'attrs',
->>>>>>> fb037fbd
                       'plyvel', 'pylru', 'aiohttp>=3.3,<4'],
     extras_require={
         'dev': ['objgraph'],
